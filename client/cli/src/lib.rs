--- conflicted
+++ resolved
@@ -46,19 +46,9 @@
 	clap::{self, AppSettings},
 	StructOpt,
 };
-<<<<<<< HEAD
+pub use sc_logging::PREFIX_LOG_SPAN;
 #[doc(hidden)]
 pub use tracing;
-pub use sc_logging::PREFIX_LOG_SPAN;
-=======
-use tracing_subscriber::{
-	filter::Directive, fmt::time::ChronoLocal, layer::SubscriberExt, FmtSubscriber, Layer,
-};
-
-pub use logging::PREFIX_LOG_SPAN;
-#[doc(hidden)]
-pub use tracing;
->>>>>>> 02771e14
 
 /// Substrate client CLI
 ///
@@ -259,56 +249,7 @@
 			profiling_targets,
 		)?;
 
-<<<<<<< HEAD
 		if let Err(e) = tracing::subscriber::set_global_default(subscriber) {
-=======
-	// If we're only logging `INFO` entries then we'll use a simplified logging format.
-	let simple = match Layer::<FmtSubscriber>::max_level_hint(&env_filter) {
-		Some(level) if level <= tracing_subscriber::filter::LevelFilter::INFO => true,
-		_ => false,
-	};
-
-	// Always log the special target `sc_tracing`, overrides global level.
-	// NOTE: this must be done after we check the `max_level_hint` otherwise
-	// it is always raised to `TRACE`.
-	env_filter = env_filter.add_directive(
-		"sc_tracing=trace"
-			.parse()
-			.expect("provided directive is valid"),
-	);
-
-	// Make sure to include profiling targets in the filter
-	if let Some(profiling_targets) = profiling_targets.clone() {
-		for directive in parse_directives(profiling_targets) {
-			env_filter = env_filter.add_directive(directive);
-		}
-	}
-
-	let enable_color = atty::is(atty::Stream::Stderr);
-	let timer = ChronoLocal::with_format(if simple {
-		"%Y-%m-%d %H:%M:%S".to_string()
-	} else {
-		"%Y-%m-%d %H:%M:%S%.3f".to_string()
-	});
-
-	let subscriber = FmtSubscriber::builder()
-		.with_env_filter(env_filter)
-		.with_writer(std::io::stderr)
-		.event_format(logging::EventFormat {
-			timer,
-			display_target: !simple,
-			display_level: !simple,
-			display_thread_name: !simple,
-			enable_color,
-		})
-		.finish()
-		.with(logging::NodeNameLayer);
-
-	if let Some(profiling_targets) = profiling_targets {
-		let profiling = sc_tracing::ProfilingLayer::new(tracing_receiver, &profiling_targets);
-
-		if let Err(e) = tracing::subscriber::set_global_default(subscriber.with(profiling)) {
->>>>>>> 02771e14
 			return Err(format!(
 				"Registering Substrate tracing subscriber failed: {:}!", e
 			))
@@ -445,17 +386,12 @@
 	#[test]
 	fn prefix_in_log_lines_entrypoint() {
 		if env::var("ENABLE_LOGGING").is_ok() {
-<<<<<<< HEAD
-			let test_pattern = "test-target=info";
 			init_logger(
-				&test_pattern,
+				"",
 				Default::default(),
 				Default::default(),
 				Default::default(),
 			).unwrap();
-=======
-			init_logger("", Default::default(), Default::default()).unwrap();
->>>>>>> 02771e14
 			prefix_in_log_lines_process();
 		}
 	}
@@ -471,7 +407,7 @@
 	#[test]
 	fn do_not_write_with_colors_on_tty_entrypoint() {
 		if env::var("ENABLE_LOGGING").is_ok() {
-			init_logger("", Default::default(), Default::default()).unwrap();
+			init_logger("", Default::default(), Default::default(), Default::default()).unwrap();
 			log::info!("{}", ansi_term::Colour::Yellow.paint(EXPECTED_LOG_MESSAGE));
 		}
 	}
