// This file is part of Substrate.

// Copyright (C) 2019-2020 Parity Technologies (UK) Ltd.
// SPDX-License-Identifier: Apache-2.0

// Licensed under the Apache License, Version 2.0 (the "License");
// you may not use this file except in compliance with the License.
// You may obtain a copy of the License at
//
// 	http://www.apache.org/licenses/LICENSE-2.0
//
// Unless required by applicable law or agreed to in writing, software
// distributed under the License is distributed on an "AS IS" BASIS,
// WITHOUT WARRANTIES OR CONDITIONS OF ANY KIND, either express or implied.
// See the License for the specific language governing permissions and
// limitations under the License.

//! Shareable Substrate traits.
use async_trait::async_trait;
use futures::{executor::block_on, future::join_all};

<<<<<<< HEAD
use crate::{
	crypto::{KeyTypeId, CryptoTypePublicPair},
	vrf::{VRFTranscriptData, VRFSignature},
	ed25519, sr25519, ecdsa,
};

=======
>>>>>>> a845ff33
use std::{
	borrow::Cow,
	fmt::{Debug, Display},
	panic::UnwindSafe,
};

pub use sp_externalities::{Externalities, ExternalitiesExt};

<<<<<<< HEAD
/// CryptoStore error
#[derive(Debug, derive_more::Display)]
pub enum Error {
	/// Public key type is not supported
	#[display(fmt="Key not supported: {:?}", _0)]
	KeyNotSupported(KeyTypeId),
	/// Pair not found for public key and KeyTypeId
	#[display(fmt="Pair was not found: {}", _0)]
	PairNotFound(String),
	/// Validation error
	#[display(fmt="Validation error: {}", _0)]
	ValidationError(String),
	/// Keystore unavailable
	#[display(fmt="Keystore unavailable")]
	Unavailable,
	/// Programming errors
	#[display(fmt="An unknown keystore error occurred: {}", _0)]
	Other(String)
}

/// Something that generates, stores and provides access to keys.
#[async_trait]
pub trait CryptoStore: Send + Sync {
	/// Returns all sr25519 public keys for the given key type.
	async fn sr25519_public_keys(&self, id: KeyTypeId) -> Vec<sr25519::Public>;
	/// Generate a new sr25519 key pair for the given key type and an optional seed.
	///
	/// If the given seed is `Some(_)`, the key pair will only be stored in memory.
	///
	/// Returns the public key of the generated key pair.
	async fn sr25519_generate_new(
		&self,
		id: KeyTypeId,
		seed: Option<&str>,
	) -> Result<sr25519::Public, Error>;
	/// Returns all ed25519 public keys for the given key type.
	async fn ed25519_public_keys(&self, id: KeyTypeId) -> Vec<ed25519::Public>;
	/// Generate a new ed25519 key pair for the given key type and an optional seed.
	///
	/// If the given seed is `Some(_)`, the key pair will only be stored in memory.
	///
	/// Returns the public key of the generated key pair.
	async fn ed25519_generate_new(
		&self,
		id: KeyTypeId,
		seed: Option<&str>,
	) -> Result<ed25519::Public, Error>;
	/// Returns all ecdsa public keys for the given key type.
	async fn ecdsa_public_keys(&self, id: KeyTypeId) -> Vec<ecdsa::Public>;
	/// Generate a new ecdsa key pair for the given key type and an optional seed.
	///
	/// If the given seed is `Some(_)`, the key pair will only be stored in memory.
	///
	/// Returns the public key of the generated key pair.
	async fn ecdsa_generate_new(
		&self,
		id: KeyTypeId,
		seed: Option<&str>,
	) -> Result<ecdsa::Public, Error>;

	/// Insert a new key. This doesn't require any known of the crypto; but a public key must be
	/// manually provided.
	///
	/// Places it into the file system store.
	///
	/// `Err` if there's some sort of weird filesystem error, but should generally be `Ok`.
	async fn insert_unknown(&self, _key_type: KeyTypeId, _suri: &str, _public: &[u8]) -> Result<(), ()>;

	/// Find intersection between provided keys and supported keys
	///
	/// Provided a list of (CryptoTypeId,[u8]) pairs, this would return
	/// a filtered set of public keys which are supported by the keystore.
	async fn supported_keys(
		&self,
		id: KeyTypeId,
		keys: Vec<CryptoTypePublicPair>
	) -> Result<Vec<CryptoTypePublicPair>, Error>;
	/// List all supported keys
	///
	/// Returns a set of public keys the signer supports.
	async fn keys(&self, id: KeyTypeId) -> Result<Vec<CryptoTypePublicPair>, Error>;

	/// Checks if the private keys for the given public key and key type combinations exist.
	///
	/// Returns `true` iff all private keys could be found.
	async fn has_keys(&self, public_keys: &[(Vec<u8>, KeyTypeId)]) -> bool;

	/// Sign with key
	///
	/// Signs a message with the private key that matches
	/// the public key passed.
	///
	/// Returns the SCALE encoded signature if key is found & supported,
	/// an error otherwise.
	async fn sign_with(
		&self,
		id: KeyTypeId,
		key: &CryptoTypePublicPair,
		msg: &[u8],
	) -> Result<Vec<u8>, Error>;

	/// Sign with any key
	///
	/// Given a list of public keys, find the first supported key and
	/// sign the provided message with that key.
	///
	/// Returns a tuple of the used key and the SCALE encoded signature.
	async fn sign_with_any(
		&self,
		id: KeyTypeId,
		keys: Vec<CryptoTypePublicPair>,
		msg: &[u8]
	) -> Result<(CryptoTypePublicPair, Vec<u8>), Error> {
		if keys.len() == 1 {
			return self.sign_with(id, &keys[0], msg).await.map(|s| (keys[0].clone(), s));
		} else {
			for k in self.supported_keys(id, keys).await? {
				if let Ok(sign) = self.sign_with(id, &k, msg).await {
					return Ok((k, sign));
				}
			}
		}
		Err(Error::KeyNotSupported(id))
	}

	/// Sign with all keys
	///
	/// Provided a list of public keys, sign a message with
	/// each key given that the key is supported.
	///
	/// Returns a list of `Result`s each representing the SCALE encoded
	/// signature of each key or a Error for non-supported keys.
	async fn sign_with_all(
		&self,
		id: KeyTypeId,
		keys: Vec<CryptoTypePublicPair>,
		msg: &[u8],
	) -> Result<Vec<Result<Vec<u8>, Error>>, ()> {
		let futs = keys.iter()
			.map(|k| self.sign_with(id, k, msg));

		Ok(join_all(futs).await)
	}

	/// Generate VRF signature for given transcript data.
	///
	/// Receives KeyTypeId and Public key to be able to map
	/// them to a private key that exists in the keystore which
	/// is, in turn, used for signing the provided transcript.
	///
	/// Returns a result containing the signature data.
	/// Namely, VRFOutput and VRFProof which are returned
	/// inside the `VRFSignature` container struct.
	///
	/// This function will return an error in the cases where
	/// the public key and key type provided do not match a private
	/// key in the keystore. Or, in the context of remote signing
	/// an error could be a network one.
	async fn sr25519_vrf_sign(
		&self,
		key_type: KeyTypeId,
		public: &sr25519::Public,
		transcript_data: VRFTranscriptData,
	) -> Result<VRFSignature, Error>;
}

/// A wrapper around CryptoStore to be used in synchronous fashion.
pub struct SyncCryptoStore(CryptoStorePtr);

#[allow(dead_code)]
#[allow(missing_docs)]
impl SyncCryptoStore {
	pub fn new(store: CryptoStorePtr) -> Self {
		SyncCryptoStore(store)
	}

	pub fn sr25519_public_keys(&self, id: KeyTypeId) -> Vec<sr25519::Public> {
		block_on(self.0.sr25519_public_keys(id))
	}

	pub fn sr25519_generate_new(
		&self,
		id: KeyTypeId,
		seed: Option<&str>,
	) -> Result<sr25519::Public, Error> {
		block_on(self.0.sr25519_generate_new(id, seed))
	}

	pub fn ed25519_public_keys(&self, id: KeyTypeId) -> Vec<ed25519::Public> {
		block_on(self.0.ed25519_public_keys(id))
	}

	pub fn ed25519_generate_new(
		&self,
		id: KeyTypeId,
		seed: Option<&str>,
	) -> Result<ed25519::Public, Error> {
		block_on(self.0.ed25519_generate_new(id, seed))
	}

	pub fn ecdsa_public_keys(&self, id: KeyTypeId) -> Vec<ecdsa::Public> {
		block_on(self.0.ecdsa_public_keys(id))
	}

	pub fn ecdsa_generate_new(
		&self,
		id: KeyTypeId,
		seed: Option<&str>,
	) -> Result<ecdsa::Public, Error> {
		block_on(self.0.ecdsa_generate_new(id, seed))
	}

	pub fn insert_unknown(&self, key_type: KeyTypeId, suri: &str, public: &[u8]) -> Result<(), ()> {
		block_on(self.0.insert_unknown(key_type, suri, public))
	}

	pub fn supported_keys(
		&self,
		id: KeyTypeId,
		keys: Vec<CryptoTypePublicPair>
	) -> Result<Vec<CryptoTypePublicPair>, Error> {
		block_on(self.0.supported_keys(id, keys))
	}

	pub fn keys(&self, id: KeyTypeId) -> Result<Vec<CryptoTypePublicPair>, Error> {
		block_on(self.0.keys(id))
	}

	pub fn has_keys(&self, public_keys: &[(Vec<u8>, KeyTypeId)]) -> bool {
		block_on(self.0.has_keys(public_keys))
	}

	pub fn sign_with(
		&self,
		id: KeyTypeId,
		key: &CryptoTypePublicPair,
		msg: &[u8],
	) -> Result<Vec<u8>, Error> {
		block_on(self.0.sign_with(id, key, msg))
	}

	pub fn sign_with_any(
		&self,
		id: KeyTypeId,
		keys: Vec<CryptoTypePublicPair>,
		msg: &[u8]
	) -> Result<(CryptoTypePublicPair, Vec<u8>), Error> {
		block_on(self.0.sign_with_any(id, keys, msg))
	}

	pub fn sign_with_all(
		&self,
		id: KeyTypeId,
		keys: Vec<CryptoTypePublicPair>,
		msg: &[u8],
	) -> Result<Vec<Result<Vec<u8>, Error>>, ()> {
		block_on(self.0.sign_with_all(id, keys, msg))
	}

	/// Generate VRF signature for given transcript data.
	///
	/// Receives KeyTypeId and Public key to be able to map
	/// them to a private key that exists in the keystore which
	/// is, in turn, used for signing the provided transcript.
	///
	/// Returns a result containing the signature data.
	/// Namely, VRFOutput and VRFProof which are returned
	/// inside the `VRFSignature` container struct.
	///
	/// This function will return an error in the cases where
	/// the public key and key type provided do not match a private
	/// key in the keystore. Or, in the context of remote signing
	/// an error could be a network one.
	pub fn sr25519_vrf_sign(
		&self,
		key_type: KeyTypeId,
		public: &sr25519::Public,
		transcript_data: VRFTranscriptData,
	) -> Result<VRFSignature, Error> {
		block_on(self.0.sr25519_vrf_sign(key_type, public, transcript_data))
	}
}

impl From<Arc<dyn CryptoStore>> for SyncCryptoStore {
	fn from(store: Arc<dyn CryptoStore>) -> Self {
		SyncCryptoStore::new(store)
	}
}

/// A pointer to the keystore.
pub type CryptoStorePtr = Arc<dyn CryptoStore>;

sp_externalities::decl_extension! {
	/// The keystore extension to register/retrieve from the externalities.
	pub struct KeystoreExt(Arc<SyncCryptoStore>);
}

=======
>>>>>>> a845ff33
/// Code execution engine.
pub trait CodeExecutor: Sized + Send + Sync + CallInWasm + Clone + 'static {
	/// Externalities error type.
	type Error: Display + Debug + Send + 'static;

	/// Call a given method in the runtime. Returns a tuple of the result (either the output data
	/// or an execution error) together with a `bool`, which is true if native execution was used.
	fn call<
		R: codec::Codec + PartialEq,
		NC: FnOnce() -> Result<R, String> + UnwindSafe,
	>(
		&self,
		ext: &mut dyn Externalities,
		runtime_code: &RuntimeCode,
		method: &str,
		data: &[u8],
		use_native: bool,
		native_call: Option<NC>,
	) -> (Result<crate::NativeOrEncoded<R>, Self::Error>, bool);
}

/// Something that can fetch the runtime `:code`.
pub trait FetchRuntimeCode {
	/// Fetch the runtime `:code`.
	///
	/// If the `:code` could not be found/not available, `None` should be returned.
	fn fetch_runtime_code<'a>(&'a self) -> Option<Cow<'a, [u8]>>;
}

/// Wrapper to use a `u8` slice or `Vec` as [`FetchRuntimeCode`].
pub struct WrappedRuntimeCode<'a>(pub std::borrow::Cow<'a, [u8]>);

impl<'a> FetchRuntimeCode for WrappedRuntimeCode<'a> {
	fn fetch_runtime_code<'b>(&'b self) -> Option<Cow<'b, [u8]>> {
		Some(self.0.as_ref().into())
	}
}

/// Type that implements [`FetchRuntimeCode`] and always returns `None`.
pub struct NoneFetchRuntimeCode;

impl FetchRuntimeCode for NoneFetchRuntimeCode {
	fn fetch_runtime_code<'a>(&'a self) -> Option<Cow<'a, [u8]>> {
		None
	}
}

/// The Wasm code of a Substrate runtime.
#[derive(Clone)]
pub struct RuntimeCode<'a> {
	/// The code fetcher that can be used to lazily fetch the code.
	pub code_fetcher: &'a dyn FetchRuntimeCode,
	/// The optional heap pages this `code` should be executed with.
	///
	/// If `None` are given, the default value of the executor will be used.
	pub heap_pages: Option<u64>,
	/// The SCALE encoded hash of `code`.
	///
	/// The hashing algorithm isn't that important, as long as all runtime
	/// code instances use the same.
	pub hash: Vec<u8>,
}

impl<'a> PartialEq for RuntimeCode<'a> {
	fn eq(&self, other: &Self) -> bool {
		self.hash == other.hash
	}
}

impl<'a> RuntimeCode<'a> {
	/// Create an empty instance.
	///
	/// This is only useful for tests that don't want to execute any code.
	pub fn empty() -> Self {
		Self {
			code_fetcher: &NoneFetchRuntimeCode,
			hash: Vec::new(),
			heap_pages: None,
		}
	}
}

impl<'a> FetchRuntimeCode for RuntimeCode<'a> {
	fn fetch_runtime_code<'b>(&'b self) -> Option<Cow<'b, [u8]>> {
		self.code_fetcher.fetch_runtime_code()
	}
}

/// Could not find the `:code` in the externalities while initializing the [`RuntimeCode`].
#[derive(Debug)]
pub struct CodeNotFound;

impl std::fmt::Display for CodeNotFound {
	fn fmt(&self, f: &mut std::fmt::Formatter) -> Result<(), std::fmt::Error> {
		write!(f, "the storage entry `:code` doesn't have any code")
	}
}

/// `Allow` or `Disallow` missing host functions when instantiating a WASM blob.
#[derive(Clone, Copy, Debug)]
pub enum MissingHostFunctions {
	/// Any missing host function will be replaced by a stub that returns an error when
	/// being called.
	Allow,
	/// Any missing host function will result in an error while instantiating the WASM blob,
	Disallow,
}

impl MissingHostFunctions {
	/// Are missing host functions allowed?
	pub fn allowed(self) -> bool {
		matches!(self, Self::Allow)
	}
}

/// Something that can call a method in a WASM blob.
pub trait CallInWasm: Send + Sync {
	/// Call the given `method` in the given `wasm_blob` using `call_data` (SCALE encoded arguments)
	/// to decode the arguments for the method.
	///
	/// Returns the SCALE encoded return value of the method.
	///
	/// # Note
	///
	/// If `code_hash` is `Some(_)` the `wasm_code` module and instance will be cached internally,
	/// otherwise it is thrown away after the call.
	fn call_in_wasm(
		&self,
		wasm_code: &[u8],
		code_hash: Option<Vec<u8>>,
		method: &str,
		call_data: &[u8],
		ext: &mut dyn Externalities,
		missing_host_functions: MissingHostFunctions,
	) -> Result<Vec<u8>, String>;
}

sp_externalities::decl_extension! {
	/// The call-in-wasm extension to register/retrieve from the externalities.
	pub struct CallInWasmExt(Box<dyn CallInWasm>);
}

impl CallInWasmExt {
	/// Creates a new instance of `Self`.
	pub fn new<T: CallInWasm + 'static>(inner: T) -> Self {
		Self(Box::new(inner))
	}
}

sp_externalities::decl_extension! {
	/// Task executor extension.
	pub struct TaskExecutorExt(Box<dyn SpawnNamed>);
}

impl TaskExecutorExt {
	/// New instance of task executor extension.
	pub fn new(spawn_handle: impl SpawnNamed + Send + 'static) -> Self {
		Self(Box::new(spawn_handle))
	}
}

/// Something that can spawn futures (blocking and non-blocking) with an assigned name.
#[dyn_clonable::clonable]
pub trait SpawnNamed: Clone + Send + Sync {
	/// Spawn the given blocking future.
	///
	/// The given `name` is used to identify the future in tracing.
	fn spawn_blocking(&self, name: &'static str, future: futures::future::BoxFuture<'static, ()>);
	/// Spawn the given non-blocking future.
	///
	/// The given `name` is used to identify the future in tracing.
	fn spawn(&self, name: &'static str, future: futures::future::BoxFuture<'static, ()>);
}

impl SpawnNamed for Box<dyn SpawnNamed> {
	fn spawn_blocking(&self, name: &'static str, future: futures::future::BoxFuture<'static, ()>) {
		(**self).spawn_blocking(name, future)
	}

	fn spawn(&self, name: &'static str, future: futures::future::BoxFuture<'static, ()>) {
		(**self).spawn(name, future)
	}
}<|MERGE_RESOLUTION|>--- conflicted
+++ resolved
@@ -16,18 +16,7 @@
 // limitations under the License.
 
 //! Shareable Substrate traits.
-use async_trait::async_trait;
-use futures::{executor::block_on, future::join_all};
-
-<<<<<<< HEAD
-use crate::{
-	crypto::{KeyTypeId, CryptoTypePublicPair},
-	vrf::{VRFTranscriptData, VRFSignature},
-	ed25519, sr25519, ecdsa,
-};
-
-=======
->>>>>>> a845ff33
+
 use std::{
 	borrow::Cow,
 	fmt::{Debug, Display},
@@ -36,306 +25,6 @@
 
 pub use sp_externalities::{Externalities, ExternalitiesExt};
 
-<<<<<<< HEAD
-/// CryptoStore error
-#[derive(Debug, derive_more::Display)]
-pub enum Error {
-	/// Public key type is not supported
-	#[display(fmt="Key not supported: {:?}", _0)]
-	KeyNotSupported(KeyTypeId),
-	/// Pair not found for public key and KeyTypeId
-	#[display(fmt="Pair was not found: {}", _0)]
-	PairNotFound(String),
-	/// Validation error
-	#[display(fmt="Validation error: {}", _0)]
-	ValidationError(String),
-	/// Keystore unavailable
-	#[display(fmt="Keystore unavailable")]
-	Unavailable,
-	/// Programming errors
-	#[display(fmt="An unknown keystore error occurred: {}", _0)]
-	Other(String)
-}
-
-/// Something that generates, stores and provides access to keys.
-#[async_trait]
-pub trait CryptoStore: Send + Sync {
-	/// Returns all sr25519 public keys for the given key type.
-	async fn sr25519_public_keys(&self, id: KeyTypeId) -> Vec<sr25519::Public>;
-	/// Generate a new sr25519 key pair for the given key type and an optional seed.
-	///
-	/// If the given seed is `Some(_)`, the key pair will only be stored in memory.
-	///
-	/// Returns the public key of the generated key pair.
-	async fn sr25519_generate_new(
-		&self,
-		id: KeyTypeId,
-		seed: Option<&str>,
-	) -> Result<sr25519::Public, Error>;
-	/// Returns all ed25519 public keys for the given key type.
-	async fn ed25519_public_keys(&self, id: KeyTypeId) -> Vec<ed25519::Public>;
-	/// Generate a new ed25519 key pair for the given key type and an optional seed.
-	///
-	/// If the given seed is `Some(_)`, the key pair will only be stored in memory.
-	///
-	/// Returns the public key of the generated key pair.
-	async fn ed25519_generate_new(
-		&self,
-		id: KeyTypeId,
-		seed: Option<&str>,
-	) -> Result<ed25519::Public, Error>;
-	/// Returns all ecdsa public keys for the given key type.
-	async fn ecdsa_public_keys(&self, id: KeyTypeId) -> Vec<ecdsa::Public>;
-	/// Generate a new ecdsa key pair for the given key type and an optional seed.
-	///
-	/// If the given seed is `Some(_)`, the key pair will only be stored in memory.
-	///
-	/// Returns the public key of the generated key pair.
-	async fn ecdsa_generate_new(
-		&self,
-		id: KeyTypeId,
-		seed: Option<&str>,
-	) -> Result<ecdsa::Public, Error>;
-
-	/// Insert a new key. This doesn't require any known of the crypto; but a public key must be
-	/// manually provided.
-	///
-	/// Places it into the file system store.
-	///
-	/// `Err` if there's some sort of weird filesystem error, but should generally be `Ok`.
-	async fn insert_unknown(&self, _key_type: KeyTypeId, _suri: &str, _public: &[u8]) -> Result<(), ()>;
-
-	/// Find intersection between provided keys and supported keys
-	///
-	/// Provided a list of (CryptoTypeId,[u8]) pairs, this would return
-	/// a filtered set of public keys which are supported by the keystore.
-	async fn supported_keys(
-		&self,
-		id: KeyTypeId,
-		keys: Vec<CryptoTypePublicPair>
-	) -> Result<Vec<CryptoTypePublicPair>, Error>;
-	/// List all supported keys
-	///
-	/// Returns a set of public keys the signer supports.
-	async fn keys(&self, id: KeyTypeId) -> Result<Vec<CryptoTypePublicPair>, Error>;
-
-	/// Checks if the private keys for the given public key and key type combinations exist.
-	///
-	/// Returns `true` iff all private keys could be found.
-	async fn has_keys(&self, public_keys: &[(Vec<u8>, KeyTypeId)]) -> bool;
-
-	/// Sign with key
-	///
-	/// Signs a message with the private key that matches
-	/// the public key passed.
-	///
-	/// Returns the SCALE encoded signature if key is found & supported,
-	/// an error otherwise.
-	async fn sign_with(
-		&self,
-		id: KeyTypeId,
-		key: &CryptoTypePublicPair,
-		msg: &[u8],
-	) -> Result<Vec<u8>, Error>;
-
-	/// Sign with any key
-	///
-	/// Given a list of public keys, find the first supported key and
-	/// sign the provided message with that key.
-	///
-	/// Returns a tuple of the used key and the SCALE encoded signature.
-	async fn sign_with_any(
-		&self,
-		id: KeyTypeId,
-		keys: Vec<CryptoTypePublicPair>,
-		msg: &[u8]
-	) -> Result<(CryptoTypePublicPair, Vec<u8>), Error> {
-		if keys.len() == 1 {
-			return self.sign_with(id, &keys[0], msg).await.map(|s| (keys[0].clone(), s));
-		} else {
-			for k in self.supported_keys(id, keys).await? {
-				if let Ok(sign) = self.sign_with(id, &k, msg).await {
-					return Ok((k, sign));
-				}
-			}
-		}
-		Err(Error::KeyNotSupported(id))
-	}
-
-	/// Sign with all keys
-	///
-	/// Provided a list of public keys, sign a message with
-	/// each key given that the key is supported.
-	///
-	/// Returns a list of `Result`s each representing the SCALE encoded
-	/// signature of each key or a Error for non-supported keys.
-	async fn sign_with_all(
-		&self,
-		id: KeyTypeId,
-		keys: Vec<CryptoTypePublicPair>,
-		msg: &[u8],
-	) -> Result<Vec<Result<Vec<u8>, Error>>, ()> {
-		let futs = keys.iter()
-			.map(|k| self.sign_with(id, k, msg));
-
-		Ok(join_all(futs).await)
-	}
-
-	/// Generate VRF signature for given transcript data.
-	///
-	/// Receives KeyTypeId and Public key to be able to map
-	/// them to a private key that exists in the keystore which
-	/// is, in turn, used for signing the provided transcript.
-	///
-	/// Returns a result containing the signature data.
-	/// Namely, VRFOutput and VRFProof which are returned
-	/// inside the `VRFSignature` container struct.
-	///
-	/// This function will return an error in the cases where
-	/// the public key and key type provided do not match a private
-	/// key in the keystore. Or, in the context of remote signing
-	/// an error could be a network one.
-	async fn sr25519_vrf_sign(
-		&self,
-		key_type: KeyTypeId,
-		public: &sr25519::Public,
-		transcript_data: VRFTranscriptData,
-	) -> Result<VRFSignature, Error>;
-}
-
-/// A wrapper around CryptoStore to be used in synchronous fashion.
-pub struct SyncCryptoStore(CryptoStorePtr);
-
-#[allow(dead_code)]
-#[allow(missing_docs)]
-impl SyncCryptoStore {
-	pub fn new(store: CryptoStorePtr) -> Self {
-		SyncCryptoStore(store)
-	}
-
-	pub fn sr25519_public_keys(&self, id: KeyTypeId) -> Vec<sr25519::Public> {
-		block_on(self.0.sr25519_public_keys(id))
-	}
-
-	pub fn sr25519_generate_new(
-		&self,
-		id: KeyTypeId,
-		seed: Option<&str>,
-	) -> Result<sr25519::Public, Error> {
-		block_on(self.0.sr25519_generate_new(id, seed))
-	}
-
-	pub fn ed25519_public_keys(&self, id: KeyTypeId) -> Vec<ed25519::Public> {
-		block_on(self.0.ed25519_public_keys(id))
-	}
-
-	pub fn ed25519_generate_new(
-		&self,
-		id: KeyTypeId,
-		seed: Option<&str>,
-	) -> Result<ed25519::Public, Error> {
-		block_on(self.0.ed25519_generate_new(id, seed))
-	}
-
-	pub fn ecdsa_public_keys(&self, id: KeyTypeId) -> Vec<ecdsa::Public> {
-		block_on(self.0.ecdsa_public_keys(id))
-	}
-
-	pub fn ecdsa_generate_new(
-		&self,
-		id: KeyTypeId,
-		seed: Option<&str>,
-	) -> Result<ecdsa::Public, Error> {
-		block_on(self.0.ecdsa_generate_new(id, seed))
-	}
-
-	pub fn insert_unknown(&self, key_type: KeyTypeId, suri: &str, public: &[u8]) -> Result<(), ()> {
-		block_on(self.0.insert_unknown(key_type, suri, public))
-	}
-
-	pub fn supported_keys(
-		&self,
-		id: KeyTypeId,
-		keys: Vec<CryptoTypePublicPair>
-	) -> Result<Vec<CryptoTypePublicPair>, Error> {
-		block_on(self.0.supported_keys(id, keys))
-	}
-
-	pub fn keys(&self, id: KeyTypeId) -> Result<Vec<CryptoTypePublicPair>, Error> {
-		block_on(self.0.keys(id))
-	}
-
-	pub fn has_keys(&self, public_keys: &[(Vec<u8>, KeyTypeId)]) -> bool {
-		block_on(self.0.has_keys(public_keys))
-	}
-
-	pub fn sign_with(
-		&self,
-		id: KeyTypeId,
-		key: &CryptoTypePublicPair,
-		msg: &[u8],
-	) -> Result<Vec<u8>, Error> {
-		block_on(self.0.sign_with(id, key, msg))
-	}
-
-	pub fn sign_with_any(
-		&self,
-		id: KeyTypeId,
-		keys: Vec<CryptoTypePublicPair>,
-		msg: &[u8]
-	) -> Result<(CryptoTypePublicPair, Vec<u8>), Error> {
-		block_on(self.0.sign_with_any(id, keys, msg))
-	}
-
-	pub fn sign_with_all(
-		&self,
-		id: KeyTypeId,
-		keys: Vec<CryptoTypePublicPair>,
-		msg: &[u8],
-	) -> Result<Vec<Result<Vec<u8>, Error>>, ()> {
-		block_on(self.0.sign_with_all(id, keys, msg))
-	}
-
-	/// Generate VRF signature for given transcript data.
-	///
-	/// Receives KeyTypeId and Public key to be able to map
-	/// them to a private key that exists in the keystore which
-	/// is, in turn, used for signing the provided transcript.
-	///
-	/// Returns a result containing the signature data.
-	/// Namely, VRFOutput and VRFProof which are returned
-	/// inside the `VRFSignature` container struct.
-	///
-	/// This function will return an error in the cases where
-	/// the public key and key type provided do not match a private
-	/// key in the keystore. Or, in the context of remote signing
-	/// an error could be a network one.
-	pub fn sr25519_vrf_sign(
-		&self,
-		key_type: KeyTypeId,
-		public: &sr25519::Public,
-		transcript_data: VRFTranscriptData,
-	) -> Result<VRFSignature, Error> {
-		block_on(self.0.sr25519_vrf_sign(key_type, public, transcript_data))
-	}
-}
-
-impl From<Arc<dyn CryptoStore>> for SyncCryptoStore {
-	fn from(store: Arc<dyn CryptoStore>) -> Self {
-		SyncCryptoStore::new(store)
-	}
-}
-
-/// A pointer to the keystore.
-pub type CryptoStorePtr = Arc<dyn CryptoStore>;
-
-sp_externalities::decl_extension! {
-	/// The keystore extension to register/retrieve from the externalities.
-	pub struct KeystoreExt(Arc<SyncCryptoStore>);
-}
-
-=======
->>>>>>> a845ff33
 /// Code execution engine.
 pub trait CodeExecutor: Sized + Send + Sync + CallInWasm + Clone + 'static {
 	/// Externalities error type.
