--- conflicted
+++ resolved
@@ -893,7 +893,6 @@
 }
 
 parameter_types! {
-<<<<<<< HEAD
 	pub const LotteryModuleId: ModuleId = ModuleId(*b"py/lotto");
 	pub const MaxCalls: usize = 10;
 }
@@ -908,7 +907,9 @@
 	type MaxCalls = MaxCalls;
 	type ValidateCall = Lottery;
 	type WeightInfo = pallet_lottery::weights::SubstrateWeight<Runtime>;
-=======
+}
+
+parameter_types! {
 	pub const AssetDepositBase: Balance = 100 * DOLLARS;
 	pub const AssetDepositPerZombie: Balance = 1 * DOLLARS;
 }
@@ -922,7 +923,6 @@
 	type AssetDepositBase = AssetDepositBase;
 	type AssetDepositPerZombie = AssetDepositPerZombie;
 	type WeightInfo = pallet_assets::weights::SubstrateWeight<Runtime>;
->>>>>>> 39278096
 }
 
 construct_runtime!(
@@ -962,11 +962,8 @@
 		Scheduler: pallet_scheduler::{Module, Call, Storage, Event<T>},
 		Proxy: pallet_proxy::{Module, Call, Storage, Event<T>},
 		Multisig: pallet_multisig::{Module, Call, Storage, Event<T>},
-<<<<<<< HEAD
 		Lottery: pallet_lottery::{Module, Call, Storage, Event<T>},
-=======
 		Assets: pallet_assets::{Module, Call, Storage, Event<T>},
->>>>>>> 39278096
 	}
 );
 
