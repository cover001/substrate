// This file is part of Substrate.

// Copyright (C) 2017-2020 Parity Technologies (UK) Ltd.
// SPDX-License-Identifier: Apache-2.0

// Licensed under the Apache License, Version 2.0 (the "License");
// you may not use this file except in compliance with the License.
// You may obtain a copy of the License at
//
// 	http://www.apache.org/licenses/LICENSE-2.0
//
// Unless required by applicable law or agreed to in writing, software
// distributed under the License is distributed on an "AS IS" BASIS,
// WITHOUT WARRANTIES OR CONDITIONS OF ANY KIND, either express or implied.
// See the License for the specific language governing permissions and
// limitations under the License.

//! # WARNING: NOT ACTIVELY MAINTAINED
//!
//! This pallet is currently not maintained and should not be used in production until further
//! notice.
//!
//! ---
//!
//! Election module for stake-weighted membership selection of a collective.
//!
//! The composition of a set of account IDs works according to one or more approval votes
//! weighted by stake. There is a partial carry-over facility to give greater weight to those
//! whose voting is serially unsuccessful.

#![cfg_attr(not(feature = "std"), no_std)]
#![recursion_limit="128"]

use sp_std::prelude::*;
use sp_runtime::{
	RuntimeDebug, DispatchResult, print,
	traits::{Zero, One, StaticLookup, Saturating},
};
use frame_support::{
	decl_storage, decl_event, ensure, decl_module, decl_error,
	weights::{Weight, DispatchClass},
	traits::{
		Currency, ExistenceRequirement, Get, LockableCurrency, LockIdentifier, BalanceStatus,
		OnUnbalanced, ReservableCurrency, WithdrawReasons, ChangeMembers,
	}
};
use codec::{Encode, Decode};
use frame_system::{ensure_signed, ensure_root};

mod mock;
mod tests;

// no polynomial attacks:
//
// all unbonded public operations should be constant time.
// all other public operations must be linear time in terms of prior public operations and:
// - those "valid" ones that cost nothing be limited to a constant number per single protected
//   operation
// - the rest costing the same order as the computational complexity
// all protected operations must complete in at most O(public operations)
//
// we assume "beneficial" transactions will have the same access as attack transactions.
//
// any storage requirements should be bonded by the same order as the volume.

// public operations:
// - express approvals (you pay in a "voter" bond the first time you do this; O(1); one extra DB
//   entry, one DB change)
// - remove active voter (you get your "voter" bond back; O(1); one fewer DB entry, one DB change)
// - remove inactive voter (either you or the target is removed; if the target, you get their
//   "voter" bond back; O(1); one fewer DB entry, one DB change)
// - submit candidacy (you pay a "candidate" bond; O(1); one extra DB entry, two DB changes)
// - present winner/runner-up (you may pay a "presentation" bond of O(voters) if the presentation
//   is invalid; O(voters) compute; ) protected operations:
// - remove candidacy (remove all votes for a candidate) (one fewer DB entry, two DB changes)

// to avoid a potentially problematic case of not-enough approvals prior to voting causing a
// back-to-back votes that have no way of ending, then there's a forced grace period between votes.
// to keep the system as stateless as possible (making it a bit easier to reason about), we just
// restrict when votes can begin to blocks that lie on boundaries (`voting_period`).

// for an approval vote of C members:

// top K runners-up are maintained between votes. all others are discarded.
// - candidate removed & bond returned when elected.
// - candidate removed & bond burned when discarded.

// at the point that the vote ends (), all voters' balances are snapshotted.

// for B blocks following, there's a counting period whereby each of the candidates that believe
// they fall in the top K+C voted can present themselves. they get the total stake
// recorded (based on the snapshot); an ordered list is maintained (the leaderboard). No one may
// present themselves that, if elected, would result in being included twice in the collective
// (important since existing members will have their approval votes as it may be that they
// don't get removed), nor if existing presenters would mean they're not in the top K+C.

// following B blocks, the top C candidates are elected and have their bond returned. the top C
// candidates and all other candidates beyond the top C+K are cleared.

// vote-clearing happens lazily; for an approval to count, the most recent vote at the time of the
// voter's most recent vote must be no later than the most recent vote at the time that the
// candidate in the approval position was registered there. as candidates are removed from the
// register and others join in their place, this prevents an approval meant for an earlier candidate
// being used to elect a new candidate.

// the candidate list increases as needed, but the contents (though not really the capacity) reduce
// after each vote as all but K entries are cleared. newly registering candidates must use cleared
// entries before they increase the capacity.

/// The activity status of a voter.
#[derive(PartialEq, Eq, Copy, Clone, Encode, Decode, Default, RuntimeDebug)]
pub struct VoterInfo<Balance> {
	/// Last VoteIndex in which this voter assigned (or initialized) approvals.
	last_active: VoteIndex,
	/// Last VoteIndex in which one of this voter's approvals won.
	/// Note that `last_win = N` indicates a last win at index `N-1`, hence `last_win = 0` means no
	/// win ever.
	last_win: VoteIndex,
	/// The amount of stored weight as a result of not winning but changing approvals.
	pot: Balance,
	/// Current staked amount. A lock equal to this value always exists.
	stake: Balance,
}

/// Used to demonstrate the status of a particular index in the global voter list.
#[derive(PartialEq, Eq, RuntimeDebug)]
pub enum CellStatus {
	/// Any out of bound index. Means a push a must happen to the chunk pointed by `NextVoterSet<T>`.
	/// Voting fee is applied in case a new chunk is created.
	Head,
	/// Already occupied by another voter. Voting fee is applied.
	Occupied,
	/// Empty hole which should be filled. No fee will be applied.
	Hole,
}

/// Number of voters grouped in one chunk.
pub const VOTER_SET_SIZE: usize = 64;
/// NUmber of approvals grouped in one chunk.
pub const APPROVAL_SET_SIZE: usize = 8;

<<<<<<< HEAD
type BalanceOf<T> = <<T as Trait>::Currency as Currency<<T as frame_system::Config>::AccountId>>::Balance;
type NegativeImbalanceOf<T> =
	<<T as Trait>::Currency as Currency<<T as frame_system::Config>::AccountId>>::NegativeImbalance;
=======
type BalanceOf<T> = <<T as Config>::Currency as Currency<<T as frame_system::Config>::AccountId>>::Balance;
type NegativeImbalanceOf<T> =
	<<T as Config>::Currency as Currency<<T as frame_system::Config>::AccountId>>::NegativeImbalance;
>>>>>>> 21fe14af

/// Index used to access chunks.
type SetIndex = u32;
/// Index used to count voting rounds.
pub type VoteIndex = u32;
/// Underlying data type of the approvals.
type ApprovalFlag = u32;
/// Number of approval flags that can fit into [`ApprovalFlag`] type.
const APPROVAL_FLAG_LEN: usize = 32;

<<<<<<< HEAD
pub trait Trait: frame_system::Trait {
=======
pub trait Config: frame_system::Config {
>>>>>>> 21fe14af
	type Event: From<Event<Self>> + Into<<Self as frame_system::Config>::Event>;

	/// Identifier for the elections pallet's lock
	type ModuleId: Get<LockIdentifier>;

	/// The currency that people are electing with.
	type Currency:
		LockableCurrency<Self::AccountId, Moment=Self::BlockNumber>
		+ ReservableCurrency<Self::AccountId>;

	/// Handler for the unbalanced reduction when slashing a validator.
	type BadPresentation: OnUnbalanced<NegativeImbalanceOf<Self>>;

	/// Handler for the unbalanced reduction when slashing an invalid reaping attempt.
	type BadReaper: OnUnbalanced<NegativeImbalanceOf<Self>>;

	/// Handler for the unbalanced reduction when submitting a bad `voter_index`.
	type BadVoterIndex: OnUnbalanced<NegativeImbalanceOf<Self>>;

	/// Handler for the unbalanced reduction when a candidate has lost (and is not a runner up)
	type LoserCandidate: OnUnbalanced<NegativeImbalanceOf<Self>>;

	/// What to do when the members change.
	type ChangeMembers: ChangeMembers<Self::AccountId>;

	/// How much should be locked up in order to submit one's candidacy. A reasonable
	/// default value is 9.
	type CandidacyBond: Get<BalanceOf<Self>>;

	/// How much should be locked up in order to be able to submit votes.
	type VotingBond: Get<BalanceOf<Self>>;

	/// The amount of fee paid upon each vote submission, unless if they submit a
	/// _hole_ index and replace it.
	type VotingFee: Get<BalanceOf<Self>>;

	/// Minimum about that can be used as the locked value for voting.
	type MinimumVotingLock: Get<BalanceOf<Self>>;

	/// The punishment, per voter, if you provide an invalid presentation. A
	/// reasonable default value is 1.
	type PresentSlashPerVoter: Get<BalanceOf<Self>>;

	/// How many runners-up should have their approvals persist until the next
	/// vote. A reasonable default value is 2.
	type CarryCount: Get<u32>;

	/// How many vote indices need to go by after a target voter's last vote before
	/// they can be reaped if their approvals are moot. A reasonable default value
	/// is 1.
	type InactiveGracePeriod: Get<VoteIndex>;

	/// How often (in blocks) to check for new votes. A reasonable default value
	/// is 1000.
	type VotingPeriod: Get<Self::BlockNumber>;

	/// Decay factor of weight when being accumulated. It should typically be set to
	/// __at least__ `membership_size -1` to keep the collective secure.
	/// When set to `N`, it indicates `(1/N)^t` of staked is decayed at weight
	/// increment step `t`. 0 will result in no weight being added at all (normal
	/// approval voting). A reasonable default value is 24.
	type DecayRatio: Get<u32>;
}

decl_storage! {
	trait Store for Module<T: Config> as Elections {
		// ---- parameters

		/// How long to give each top candidate to present themselves after the vote ends.
		pub PresentationDuration get(fn presentation_duration) config(): T::BlockNumber;
		/// How long each position is active for.
		pub TermDuration get(fn term_duration) config(): T::BlockNumber;
		/// Number of accounts that should constitute the collective.
		pub DesiredSeats get(fn desired_seats) config(): u32;

		// ---- permanent state (always relevant, changes only at the finalization of voting)

		///  The current membership. When there's a vote going on, this should still be used for
		///  executive matters. The block number (second element in the tuple) is the block that
		///  their position is active until (calculated by the sum of the block number when the
		///  member was elected and their term duration).
		pub Members get(fn members) config(): Vec<(T::AccountId, T::BlockNumber)>;
		/// The total number of vote rounds that have happened or are in progress.
		pub VoteCount get(fn vote_index): VoteIndex;

		// ---- persistent state (always relevant, changes constantly)

		// A list of votes for each voter. The votes are stored as numeric values and parsed in a
		// bit-wise manner. In order to get a human-readable representation (`Vec<bool>`), use
		// [`all_approvals_of`]. Furthermore, each vector of scalars is chunked with the cap of
		// `APPROVAL_SET_SIZE`.
		///
		/// TWOX-NOTE: SAFE as `AccountId` is a crypto hash and `SetIndex` is not
		/// attacker-controlled.
		pub ApprovalsOf get(fn approvals_of):
			map hasher(twox_64_concat) (T::AccountId, SetIndex) => Vec<ApprovalFlag>;
		/// The vote index and list slot that the candidate `who` was registered or `None` if they
		/// are not currently registered.
		///
		/// TWOX-NOTE: SAFE as `AccountId` is a crypto hash.
		pub RegisterInfoOf get(fn candidate_reg_info):
			map hasher(twox_64_concat) T::AccountId => Option<(VoteIndex, u32)>;
		/// Basic information about a voter.
		///
		/// TWOX-NOTE: SAFE as `AccountId` is a crypto hash.
		pub VoterInfoOf get(fn voter_info):
			map hasher(twox_64_concat) T::AccountId => Option<VoterInfo<BalanceOf<T>>>;
		/// The present voter list (chunked and capped at [`VOTER_SET_SIZE`]).
		///
		/// TWOX-NOTE: OKAY ― `SetIndex` is not user-controlled data.
		pub Voters get(fn voters): map hasher(twox_64_concat) SetIndex => Vec<Option<T::AccountId>>;
		/// the next free set to store a voter in. This will keep growing.
		pub NextVoterSet get(fn next_nonfull_voter_set): SetIndex = 0;
		/// Current number of Voters.
		pub VoterCount get(fn voter_count): SetIndex = 0;
		/// The present candidate list.
		pub Candidates get(fn candidates): Vec<T::AccountId>; // has holes
		/// Current number of active candidates
		pub CandidateCount get(fn candidate_count): u32;

		// ---- temporary state (only relevant during finalization/presentation)

		/// The accounts holding the seats that will become free on the next tally.
		pub NextFinalize get(fn next_finalize): Option<(T::BlockNumber, u32, Vec<T::AccountId>)>;
		/// Get the leaderboard if we're in the presentation phase. The first element is the weight
		/// of each entry; It may be the direct summed approval stakes, or a weighted version of it.
		/// Sorted from low to high.
		pub Leaderboard get(fn leaderboard): Option<Vec<(BalanceOf<T>, T::AccountId)> >;
	}
}

decl_error! {
	/// Error for the elections module.
	pub enum Error for Module<T: Config> {
		/// Reporter must be a voter.
		NotVoter,
		/// Target for inactivity cleanup must be active.
		InactiveTarget,
		/// Cannot reap during presentation period.
		CannotReapPresenting,
		/// Cannot reap during grace period.
		ReapGrace,
		/// Invalid reporter index.
		InvalidReporterIndex,
		/// Invalid target index.
		InvalidTargetIndex,
		/// Invalid vote index.
		InvalidVoteIndex,
		/// Cannot retract when presenting.
		CannotRetractPresenting,
		/// Cannot retract non-voter.
		RetractNonVoter,
		/// Invalid retraction index.
		InvalidRetractionIndex,
		/// Duplicate candidate submission.
		DuplicatedCandidate,
		/// Invalid candidate slot.
		InvalidCandidateSlot,
		/// Candidate has not enough funds.
		InsufficientCandidateFunds,
		/// Presenter must have sufficient slashable funds.
		InsufficientPresenterFunds,
		/// Stake deposited to present winner and be added to leaderboard should be non-zero.
		ZeroDeposit,
		/// Candidate not worthy of leaderboard.
		UnworthyCandidate,
		/// Leaderboard must exist while present phase active.
		LeaderboardMustExist,
		/// Cannot present outside of presentation period.
		NotPresentationPeriod,
		/// Presented candidate must be current.
		InvalidCandidate,
		/// Duplicated presentation.
		DuplicatedPresentation,
		/// Incorrect total.
		IncorrectTotal,
		/// Invalid voter index.
		InvalidVoterIndex,
		/// New voter must have sufficient funds to pay the bond.
		InsufficientVoterFunds,
		/// Locked value must be more than limit.
		InsufficientLockedValue,
		/// Amount of candidate votes cannot exceed amount of candidates.
		TooManyVotes,
		/// Amount of candidates to receive approval votes should be non-zero.
		ZeroCandidates,
		/// No approval changes during presentation period.
		ApprovalPresentation,
	}
}

decl_module! {
	pub struct Module<T: Config> for enum Call where origin: T::Origin {
		type Error = Error<T>;

		/// How much should be locked up in order to submit one's candidacy. A reasonable
		/// default value is 9.
		const CandidacyBond: BalanceOf<T> = T::CandidacyBond::get();

		/// How much should be locked up in order to be able to submit votes.
		const VotingBond: BalanceOf<T> = T::VotingBond::get();

		/// The amount of fee paid upon each vote submission, unless if they submit a
		/// _hole_ index and replace it.
		const VotingFee: BalanceOf<T> = T::VotingFee::get();

		/// The punishment, per voter, if you provide an invalid presentation. A
		/// reasonable default value is 1.
		const PresentSlashPerVoter: BalanceOf<T> = T::PresentSlashPerVoter::get();

		/// How many runners-up should have their approvals persist until the next
		/// vote. A reasonable default value is 2.
		const CarryCount: u32 = T::CarryCount::get();

		/// How many vote indices need to go by after a target voter's last vote before
		/// they can be reaped if their approvals are moot. A reasonable default value
		/// is 1.
		const InactiveGracePeriod: VoteIndex = T::InactiveGracePeriod::get();

		/// How often (in blocks) to check for new votes. A reasonable default value
		/// is 1000.
		const VotingPeriod: T::BlockNumber = T::VotingPeriod::get();

		/// Minimum about that can be used as the locked value for voting.
		const MinimumVotingLock: BalanceOf<T> = T::MinimumVotingLock::get();

		/// Decay factor of weight when being accumulated. It should typically be set to
		/// __at least__ `membership_size -1` to keep the collective secure.
		/// When set to `N`, it indicates `(1/N)^t` of staked is decayed at weight
		/// increment step `t`. 0 will result in no weight being added at all (normal
		/// approval voting). A reasonable default value is 24.
		const DecayRatio: u32 = T::DecayRatio::get();

		/// The chunk size of the voter vector.
		const VOTER_SET_SIZE: u32 = VOTER_SET_SIZE as u32;
		/// The chunk size of the approval vector.
		const APPROVAL_SET_SIZE: u32 = APPROVAL_SET_SIZE as u32;

		const ModuleId: LockIdentifier = T::ModuleId::get();

		fn deposit_event() = default;

		/// Set candidate approvals. Approval slots stay valid as long as candidates in those slots
		/// are registered.
		///
		/// Locks `value` from the balance of `origin` indefinitely. Only [`retract_voter`] or
		/// [`reap_inactive_voter`] can unlock the balance.
		///
		/// `hint` argument is interpreted differently based on:
		/// - if `origin` is setting approvals for the first time: The index will be checked for
		///   being a valid _hole_ in the voter list.
		///   - if the hint is correctly pointing to a hole, no fee is deducted from `origin`.
		///   - Otherwise, the call will succeed but the index is ignored and simply a push to the
		///     last chunk with free space happens. If the new push causes a new chunk to be
		///     created, a fee indicated by [`VotingFee`] is deducted.
		/// - if `origin` is already a voter: the index __must__ be valid and point to the correct
		///   position of the `origin` in the current voters list.
		///
		/// Note that any trailing `false` votes in `votes` is ignored; In approval voting, not
		/// voting for a candidate and voting false, are equal.
		///
		/// # <weight>
		/// - O(1).
		/// - Two extra DB entries, one DB change.
		/// - Argument `votes` is limited in length to number of candidates.
		/// # </weight>
		#[weight = 2_500_000_000]
		fn set_approvals(
			origin,
			votes: Vec<bool>,
			#[compact] index: VoteIndex,
			hint: SetIndex,
			#[compact] value: BalanceOf<T>,
		) -> DispatchResult {
			let who = ensure_signed(origin)?;
			Self::do_set_approvals(who, votes, index, hint, value)
		}

		/// Remove a voter. For it not to be a bond-consuming no-op, all approved candidate indices
		/// must now be either unregistered or registered to a candidate that registered the slot
		/// after the voter gave their last approval set.
		///
		/// Both indices must be provided as explained in [`voter_at`] function.
		///
		/// May be called by anyone. Returns the voter deposit to `signed`.
		///
		/// # <weight>
		/// - O(1).
		/// - Two fewer DB entries, one DB change.
		/// # </weight>
		#[weight = 2_500_000_000]
		fn reap_inactive_voter(
			origin,
			#[compact] reporter_index: u32,
			who: <T::Lookup as StaticLookup>::Source,
			#[compact] who_index: u32,
			#[compact] assumed_vote_index: VoteIndex,
		) {
			let reporter = ensure_signed(origin)?;
			let who = T::Lookup::lookup(who)?;

			ensure!(!Self::presentation_active(), Error::<T>::CannotReapPresenting);
			ensure!(Self::voter_info(&reporter).is_some(), Error::<T>::NotVoter);

			let info = Self::voter_info(&who).ok_or(Error::<T>::InactiveTarget)?;
			let last_active = info.last_active;

			ensure!(assumed_vote_index == Self::vote_index(), Error::<T>::InvalidVoteIndex);
			ensure!(
				assumed_vote_index > last_active + T::InactiveGracePeriod::get(),
				Error::<T>::ReapGrace,
			);

			let reporter_index = reporter_index as usize;
			let who_index = who_index as usize;
			let assumed_reporter = Self::voter_at(reporter_index).ok_or(Error::<T>::InvalidReporterIndex)?;
			let assumed_who = Self::voter_at(who_index).ok_or(Error::<T>::InvalidTargetIndex)?;

			ensure!(assumed_reporter == reporter, Error::<T>::InvalidReporterIndex);
			ensure!(assumed_who == who, Error::<T>::InvalidTargetIndex);

			// will definitely kill one of reporter or who now.

			let valid = !Self::all_approvals_of(&who).iter()
				.zip(Self::candidates().iter())
				.any(|(&appr, addr)|
					 appr &&
					 *addr != T::AccountId::default() &&
					 // defensive only: all items in candidates list are registered
					 Self::candidate_reg_info(addr).map_or(false, |x| x.0 <= last_active)
				);

			Self::remove_voter(
				if valid { &who } else { &reporter },
				if valid { who_index } else { reporter_index }
			);

			T::Currency::remove_lock(
				T::ModuleId::get(),
				if valid { &who } else { &reporter }
			);

			if valid {
				// This only fails if `reporter` doesn't exist, which it clearly must do since its
				// the origin. Still, it's no more harmful to propagate any error at this point.
				T::Currency::repatriate_reserved(&who, &reporter, T::VotingBond::get(), BalanceStatus::Free)?;
				Self::deposit_event(RawEvent::VoterReaped(who, reporter));
			} else {
				let imbalance = T::Currency::slash_reserved(&reporter, T::VotingBond::get()).0;
				T::BadReaper::on_unbalanced(imbalance);
				Self::deposit_event(RawEvent::BadReaperSlashed(reporter));
			}
		}

		/// Remove a voter. All votes are cancelled and the voter deposit is returned.
		///
		/// The index must be provided as explained in [`voter_at`] function.
		///
		/// Also removes the lock on the balance of the voter. See [`do_set_approvals()`].
		///
		/// # <weight>
		/// - O(1).
		/// - Two fewer DB entries, one DB change.
		/// # </weight>
		#[weight = 1_250_000_000]
		fn retract_voter(origin, #[compact] index: u32) {
			let who = ensure_signed(origin)?;

			ensure!(!Self::presentation_active(), Error::<T>::CannotRetractPresenting);
			ensure!(<VoterInfoOf<T>>::contains_key(&who), Error::<T>::RetractNonVoter);
			let index = index as usize;
			let voter = Self::voter_at(index).ok_or(Error::<T>::InvalidRetractionIndex)?;
			ensure!(voter == who, Error::<T>::InvalidRetractionIndex);

			Self::remove_voter(&who, index);
			T::Currency::unreserve(&who, T::VotingBond::get());
			T::Currency::remove_lock(T::ModuleId::get(), &who);
		}

		/// Submit oneself for candidacy.
		///
		/// Account must have enough transferrable funds in it to pay the bond.
		///
		/// NOTE: if `origin` has already assigned approvals via [`set_approvals`],
		/// it will NOT have any usable funds to pass candidacy bond and must first retract.
		/// Note that setting approvals will lock the entire balance of the voter until
		/// retraction or being reported.
		///
		/// # <weight>
		/// - Independent of input.
		/// - Three DB changes.
		/// # </weight>
		#[weight = 2_500_000_000]
		fn submit_candidacy(origin, #[compact] slot: u32) {
			let who = ensure_signed(origin)?;

			ensure!(!Self::is_a_candidate(&who), Error::<T>::DuplicatedCandidate);
			let slot = slot as usize;
			let count = Self::candidate_count() as usize;
			let candidates = Self::candidates();
			ensure!(
				(slot == count && count == candidates.len()) ||
					(slot < candidates.len() && candidates[slot] == T::AccountId::default()),
				Error::<T>::InvalidCandidateSlot,
			);
			// NOTE: This must be last as it has side-effects.
			T::Currency::reserve(&who, T::CandidacyBond::get())
				.map_err(|_| Error::<T>::InsufficientCandidateFunds)?;

			<RegisterInfoOf<T>>::insert(&who, (Self::vote_index(), slot as u32));
			let mut candidates = candidates;
			if slot == candidates.len() {
				candidates.push(who);
			} else {
				candidates[slot] = who;
			}
			<Candidates<T>>::put(candidates);
			CandidateCount::put(count as u32 + 1);
		}

		/// Claim that `candidate` is one of the top `carry_count + desired_seats` candidates. Only
		/// works iff the presentation period is active. `candidate` should have at least collected
		/// some non-zero `total` votes and `origin` must have enough funds to pay for a potential
		/// slash.
		///
		/// # <weight>
		/// - O(voters) compute.
		/// - One DB change.
		/// # </weight>
		#[weight = 10_000_000_000]
		fn present_winner(
			origin,
			candidate: <T::Lookup as StaticLookup>::Source,
			#[compact] total: BalanceOf<T>,
			#[compact] index: VoteIndex,
		) -> DispatchResult {
			let who = ensure_signed(origin)?;
			ensure!(
				!total.is_zero(),
				Error::<T>::ZeroDeposit,
			);

			let candidate = T::Lookup::lookup(candidate)?;
			ensure!(index == Self::vote_index(), Error::<T>::InvalidVoteIndex);
			let (_, _, expiring) = Self::next_finalize()
				.ok_or(Error::<T>::NotPresentationPeriod)?;
			let bad_presentation_punishment =
				T::PresentSlashPerVoter::get()
				* BalanceOf::<T>::from(Self::voter_count() as u32);
			ensure!(
				T::Currency::can_slash(&who, bad_presentation_punishment),
				Error::<T>::InsufficientPresenterFunds,
			);

			let mut leaderboard = Self::leaderboard()
				.ok_or(Error::<T>::LeaderboardMustExist)?;
			ensure!(total > leaderboard[0].0, Error::<T>::UnworthyCandidate);

			if let Some(p) = Self::members().iter().position(|&(ref c, _)| c == &candidate) {
				ensure!(
					p < expiring.len(),
					Error::<T>::DuplicatedCandidate,
				);
			}

			let voters = Self::all_voters();
			let (registered_since, candidate_index): (VoteIndex, u32) =
				Self::candidate_reg_info(&candidate).ok_or(Error::<T>::InvalidCandidate)?;
			let actual_total = voters.iter()
				.filter_map(|maybe_voter| maybe_voter.as_ref())
				.filter_map(|voter| match Self::voter_info(voter) {
					Some(b) if b.last_active >= registered_since => {
						let last_win = b.last_win;
						let now = Self::vote_index();
						let stake = b.stake;
						let offset = Self::get_offset(stake, now - last_win);
						let weight = stake + offset + b.pot;
						if Self::approvals_of_at(voter, candidate_index as usize) {
							Some(weight)
						} else { None }
					},
					_ => None,
				})
				.fold(Zero::zero(), |acc, n| acc + n);
			let dupe = leaderboard.iter().find(|&&(_, ref c)| c == &candidate).is_some();
			if total == actual_total && !dupe {
				// insert into leaderboard
				leaderboard[0] = (total, candidate);
				leaderboard.sort_by_key(|&(t, _)| t);
				<Leaderboard<T>>::put(leaderboard);
				Ok(())
			} else {
				// we can rest assured it will be Ok since we checked `can_slash` earlier; still
				// better safe than sorry.
				let imbalance = T::Currency::slash(&who, bad_presentation_punishment).0;
				T::BadPresentation::on_unbalanced(imbalance);
				Err(if dupe { Error::<T>::DuplicatedPresentation } else { Error::<T>::IncorrectTotal })?
			}
		}

		/// Set the desired member count; if lower than the current count, then seats will not be up
		/// election when they expire. If more, then a new vote will be started if one is not
		/// already in progress.
		#[weight = (0, DispatchClass::Operational)]
		fn set_desired_seats(origin, #[compact] count: u32) {
			ensure_root(origin)?;
			DesiredSeats::put(count);
		}

		/// Remove a particular member from the set. This is effective immediately.
		///
		/// Note: A tally should happen instantly (if not already in a presentation
		/// period) to fill the seat if removal means that the desired members are not met.
		#[weight = (0, DispatchClass::Operational)]
		fn remove_member(origin, who: <T::Lookup as StaticLookup>::Source) {
			ensure_root(origin)?;
			let who = T::Lookup::lookup(who)?;
			let new_set: Vec<(T::AccountId, T::BlockNumber)> = Self::members()
				.into_iter()
				.filter(|i| i.0 != who)
				.collect();
			<Members<T>>::put(&new_set);
			let new_set = new_set.into_iter().map(|x| x.0).collect::<Vec<_>>();
			T::ChangeMembers::change_members(&[], &[who], new_set);
		}

		/// Set the presentation duration. If there is currently a vote being presented for, will
		/// invoke `finalize_vote`.
		#[weight = (0, DispatchClass::Operational)]
		fn set_presentation_duration(origin, #[compact] count: T::BlockNumber) {
			ensure_root(origin)?;
			<PresentationDuration<T>>::put(count);
		}

		/// Set the presentation duration. If there is current a vote being presented for, will
		/// invoke `finalize_vote`.
		#[weight = (0, DispatchClass::Operational)]
		fn set_term_duration(origin, #[compact] count: T::BlockNumber) {
			ensure_root(origin)?;
			<TermDuration<T>>::put(count);
		}

		fn on_initialize(n: T::BlockNumber) -> Weight {
			if let Err(e) = Self::end_block(n) {
				print("Guru meditation");
				print(e);
			}
			0
		}
	}
}

decl_event!(
	pub enum Event<T> where <T as frame_system::Config>::AccountId {
		/// Reaped \[voter, reaper\].
		VoterReaped(AccountId, AccountId),
		/// Slashed \[reaper\].
		BadReaperSlashed(AccountId),
		/// A tally (for approval votes of \[seats\]) has started.
		TallyStarted(u32),
		/// A tally (for approval votes of seat(s)) has ended (with one or more new members). 
		/// \[incoming, outgoing\]
		TallyFinalized(Vec<AccountId>, Vec<AccountId>),
	}
);

impl<T: Config> Module<T> {
	// exposed immutables.

	/// True if we're currently in a presentation period.
	pub fn presentation_active() -> bool {
		<NextFinalize<T>>::exists()
	}

	/// If `who` a candidate at the moment?
	pub fn is_a_candidate(who: &T::AccountId) -> bool {
		<RegisterInfoOf<T>>::contains_key(who)
	}

	/// Iff the member `who` still has a seat at blocknumber `n` returns `true`.
	pub fn will_still_be_member_at(who: &T::AccountId, n: T::BlockNumber) -> bool {
		Self::members().iter()
			.find(|&&(ref a, _)| a == who)
			.map(|&(_, expires)| expires > n)
			.unwrap_or(false)
	}

	/// Determine the block that a vote can happen on which is no less than `n`.
	pub fn next_vote_from(n: T::BlockNumber) -> T::BlockNumber {
		let voting_period = T::VotingPeriod::get();
		(n + voting_period - One::one()) / voting_period * voting_period
	}

	/// The block number on which the tally for the next election will happen. `None` only if the
	/// desired seats of the set is zero.
	pub fn next_tally() -> Option<T::BlockNumber> {
		let desired_seats = Self::desired_seats();
		if desired_seats == 0 {
			None
		} else {
			let c = Self::members();
			let (next_possible, count, coming) =
				if let Some((tally_end, comers, leavers)) = Self::next_finalize() {
					// if there's a tally in progress, then next tally can begin immediately afterwards
					(tally_end, c.len() - leavers.len() + comers as usize, comers)
				} else {
					(<frame_system::Module<T>>::block_number(), c.len(), 0)
				};
			if count < desired_seats as usize {
				Some(next_possible)
			} else {
				// next tally begins once enough members expire to bring members below desired.
				if desired_seats <= coming {
					// the entire amount of desired seats is less than those new members - we'll
					// have to wait until they expire.
					Some(next_possible + Self::term_duration())
				} else {
					Some(c[c.len() - (desired_seats - coming) as usize].1)
				}
			}.map(Self::next_vote_from)
		}
	}

	// Private
	/// Check there's nothing to do this block
	fn end_block(block_number: T::BlockNumber) -> DispatchResult {
		if (block_number % T::VotingPeriod::get()).is_zero() {
			if let Some(number) = Self::next_tally() {
				if block_number == number {
					Self::start_tally();
				}
			}
		}
		if let Some((number, _, _)) = Self::next_finalize() {
			if block_number == number {
				Self::finalize_tally()?
			}
		}
		Ok(())
	}

	/// Remove a voter at a specified index from the system.
	fn remove_voter(voter: &T::AccountId, index: usize) {
		let (set_index, vec_index) = Self::split_index(index, VOTER_SET_SIZE);
		let mut set = Self::voters(set_index);
		set[vec_index] = None;
		<Voters<T>>::insert(set_index, set);
		VoterCount::mutate(|c| *c = *c - 1);
		Self::remove_all_approvals_of(voter);
		<VoterInfoOf<T>>::remove(voter);
	}

	/// Actually do the voting.
	///
	/// The voter index must be provided as explained in [`voter_at`] function.
	fn do_set_approvals(
		who: T::AccountId,
		votes: Vec<bool>,
		index: VoteIndex,
		hint: SetIndex,
		value: BalanceOf<T>,
	) -> DispatchResult {
		let candidates_len = <Self as Store>::Candidates::decode_len().unwrap_or(0_usize);

		ensure!(!Self::presentation_active(), Error::<T>::ApprovalPresentation);
		ensure!(index == Self::vote_index(), Error::<T>::InvalidVoteIndex);
		ensure!(
			!candidates_len.is_zero(),
			Error::<T>::ZeroCandidates,
		);
		// Prevent a vote from voters that provide a list of votes that exceeds the candidates
		// length since otherwise an attacker may be able to submit a very long list of `votes` that
		// far exceeds the amount of candidates and waste more computation than a reasonable voting
		// bond would cover.
		ensure!(
			candidates_len >= votes.len(),
			Error::<T>::TooManyVotes,
		);
		ensure!(value >= T::MinimumVotingLock::get(), Error::<T>::InsufficientLockedValue);

		// Amount to be locked up.
		let mut locked_balance = value.min(T::Currency::total_balance(&who));
		let mut pot_to_set = Zero::zero();
		let hint = hint as usize;

		if let Some(info) = Self::voter_info(&who) {
			// already a voter. Index must be valid. No fee. update pot. O(1)
			let voter = Self::voter_at(hint).ok_or(Error::<T>::InvalidVoterIndex)?;
			ensure!(voter == who, Error::<T>::InvalidVoterIndex);

			// write new accumulated offset.
			let last_win = info.last_win;
			let now = index;
			let offset = Self::get_offset(info.stake, now - last_win);
			pot_to_set = info.pot + offset;
		} else {
			// not yet a voter. Index _could be valid_. Fee might apply. Bond will be reserved O(1).
			ensure!(
				T::Currency::free_balance(&who) > T::VotingBond::get(),
				Error::<T>::InsufficientVoterFunds,
			);

			let (set_index, vec_index) = Self::split_index(hint, VOTER_SET_SIZE);
			match Self::cell_status(set_index, vec_index) {
				CellStatus::Hole => {
					// requested cell was a valid hole.
					<Voters<T>>::mutate(set_index, |set| set[vec_index] = Some(who.clone()));
				},
				CellStatus::Head | CellStatus::Occupied => {
					// Either occupied or out-of-range.
					let next = Self::next_nonfull_voter_set();
					let set_len = <Voters<T>>::decode_len(next).unwrap_or(0_usize);
					// Caused a new set to be created. Pay for it.
					// This is the last potential error. Writes will begin afterwards.
					if set_len == 0 {
						let imbalance = T::Currency::withdraw(
							&who,
							T::VotingFee::get(),
							WithdrawReasons::FEE,
							ExistenceRequirement::KeepAlive,
						)?;
						T::BadVoterIndex::on_unbalanced(imbalance);
						// NOTE: this is safe since the `withdraw()` will check this.
						locked_balance -= T::VotingFee::get();
					}
					if set_len + 1 == VOTER_SET_SIZE {
						NextVoterSet::put(next + 1);
					}
					<Voters<T>>::append(next, Some(who.clone()));
				}
			}

			T::Currency::reserve(&who, T::VotingBond::get())?;
			VoterCount::mutate(|c| *c = *c + 1);
		}

		T::Currency::set_lock(
			T::ModuleId::get(),
			&who,
			locked_balance,
			WithdrawReasons::all(),
		);

		<VoterInfoOf<T>>::insert(
			&who,
			VoterInfo::<BalanceOf<T>> {
				last_active: index,
				last_win: index,
				stake: locked_balance,
				pot: pot_to_set,
			}
		);
		Self::set_approvals_chunked(&who, votes);

		Ok(())
	}

	/// Close the voting, record the number of seats that are actually up for grabs.
	fn start_tally() {
		let members = Self::members();
		let desired_seats = Self::desired_seats() as usize;
		let number = <frame_system::Module<T>>::block_number();
		let expiring =
			members.iter().take_while(|i| i.1 <= number).map(|i| i.0.clone()).collect::<Vec<_>>();
		let retaining_seats = members.len() - expiring.len();
		if retaining_seats < desired_seats {
			let empty_seats = desired_seats - retaining_seats;
			<NextFinalize<T>>::put(
				(number + Self::presentation_duration(), empty_seats as u32, expiring)
			);

			// initialize leaderboard.
			let leaderboard_size = empty_seats + T::CarryCount::get() as usize;
			<Leaderboard<T>>::put(vec![(BalanceOf::<T>::zero(), T::AccountId::default()); leaderboard_size]);

			Self::deposit_event(RawEvent::TallyStarted(empty_seats as u32));
		}
	}

	/// Finalize the vote, removing each of the `removals` and inserting `seats` of the most
	/// approved candidates in their place. If the total number of members is less than the desired
	/// membership a new vote is started. Clears all presented candidates, returning the bond of the
	/// elected ones.
	fn finalize_tally() -> DispatchResult {
		let (_, coming, expiring): (T::BlockNumber, u32, Vec<T::AccountId>) =
			<NextFinalize<T>>::take()
				.ok_or("finalize can only be called after a tally is started.")?;
		let leaderboard: Vec<(BalanceOf<T>, T::AccountId)> = <Leaderboard<T>>::take()
			.unwrap_or_default();
		let new_expiry = <frame_system::Module<T>>::block_number() + Self::term_duration();

		// return bond to winners.
		let candidacy_bond = T::CandidacyBond::get();
		let incoming: Vec<_> = leaderboard.iter()
			.rev()
			.take_while(|&&(b, _)| !b.is_zero())
			.take(coming as usize)
			.map(|(_, a)| a)
			.cloned()
			.inspect(|a| { T::Currency::unreserve(a, candidacy_bond); })
			.collect();

		// Update last win index for anyone voted for any of the incomings.
		incoming.iter().filter_map(|i| Self::candidate_reg_info(i)).for_each(|r| {
			let index = r.1 as usize;
			Self::all_voters()
				.iter()
				.filter_map(|mv| mv.as_ref())
				.filter(|v| Self::approvals_of_at(*v, index))
				.for_each(|v| <VoterInfoOf<T>>::mutate(v, |a| {
					if let Some(activity) = a { activity.last_win = Self::vote_index() + 1; }
				}));
		});
		let members = Self::members();
		let outgoing: Vec<_> = members.iter()
			.take(expiring.len())
			.map(|a| a.0.clone()).collect();

		// set the new membership set.
		let mut new_set: Vec<_> = members
			.into_iter()
			.skip(expiring.len())
			.chain(incoming.iter().cloned().map(|a| (a, new_expiry)))
			.collect();
		new_set.sort_by_key(|&(_, expiry)| expiry);
		<Members<T>>::put(&new_set);

		let new_set = new_set.into_iter().map(|x| x.0).collect::<Vec<_>>();
		T::ChangeMembers::change_members(&incoming, &outgoing, new_set);

		// clear all except runners-up from candidate list.
		let candidates = Self::candidates();
		let mut new_candidates = vec![T::AccountId::default(); candidates.len()];	// shrink later.
		let runners_up = leaderboard.into_iter()
			.rev()
			.take_while(|&(b, _)| !b.is_zero())
			.skip(coming as usize)
			.filter_map(|(_, a)| Self::candidate_reg_info(&a).map(|i| (a, i.1)));
		let mut count = 0u32;
		for (address, slot) in runners_up {
			new_candidates[slot as usize] = address;
			count += 1;
		}
		for (old, new) in candidates.iter().zip(new_candidates.iter()) {
			// candidate is not a runner up.
			if old != new {
				// removed - kill it
				<RegisterInfoOf<T>>::remove(old);

				// and candidate is not a winner.
				if incoming.iter().find(|e| *e == old).is_none() {
					// slash the bond.
					let (imbalance, _) = T::Currency::slash_reserved(&old, T::CandidacyBond::get());
					T::LoserCandidate::on_unbalanced(imbalance);
				}
			}
		}
		// discard any superfluous slots.
		if let Some(last_index) = new_candidates
			.iter()
			.rposition(|c| *c != T::AccountId::default()) {
				new_candidates.truncate(last_index + 1);
			}

		Self::deposit_event(RawEvent::TallyFinalized(incoming, outgoing));

		<Candidates<T>>::put(new_candidates);
		CandidateCount::put(count);
		VoteCount::put(Self::vote_index() + 1);
		Ok(())
	}

	/// Get the set and vector index of a global voter index.
	///
	/// Note that this function does not take holes into account.
	/// See [`voter_at`].
	fn split_index(index: usize, scale: usize) -> (SetIndex, usize) {
		let set_index = (index / scale) as u32;
		let vec_index = index % scale;
		(set_index, vec_index)
	}

	/// Return a concatenated vector over all voter sets.
	fn all_voters() -> Vec<Option<T::AccountId>> {
		let mut all = <Voters<T>>::get(0);
		let mut index = 1;
		// NOTE: we could also use `Self::next_nonfull_voter_set()` here but that might change based
		// on how we do chunking. This is more generic.
		loop {
			let next_set = <Voters<T>>::get(index);
			if next_set.is_empty() {
				break;
			} else {
				index += 1;
				all.extend(next_set);
			}
		}
		all
	}

	/// Shorthand for fetching a voter at a specific (global) index.
	///
	/// NOTE: this function is used for checking indices. Yet, it does not take holes into account.
	/// This means that any account submitting an index at any point in time should submit:
	/// `VOTER_SET_SIZE * set_index + local_index`, meaning that you are ignoring all holes in the
	/// first `set_index` sets.
	fn voter_at(index: usize) -> Option<T::AccountId> {
		let (set_index, vec_index) = Self::split_index(index, VOTER_SET_SIZE);
		let set = Self::voters(set_index);
		if vec_index < set.len() {
			set[vec_index].clone()
		} else {
			None
		}
	}

	/// A more sophisticated version of `voter_at`. Will be kept separate as most often it is an
	/// overdue compared to `voter_at`. Only used when setting approvals.
	fn cell_status(set_index: SetIndex, vec_index: usize) -> CellStatus {
		let set = Self::voters(set_index);
		if vec_index < set.len() {
			if let Some(_) = set[vec_index] {
				CellStatus::Occupied
			} else {
				CellStatus::Hole
			}
		} else {
			CellStatus::Head
		}
	}

	/// Sets the approval of a voter in a chunked manner.
	fn set_approvals_chunked(who: &T::AccountId, approvals: Vec<bool>) {
		let approvals_flag_vec = Self::bool_to_flag(approvals);
		approvals_flag_vec
			.chunks(APPROVAL_SET_SIZE)
			.enumerate()
			.for_each(|(index, slice)| <ApprovalsOf<T>>::insert(
				(&who, index as SetIndex), slice)
			);
	}

	/// shorthand for fetching a specific approval of a voter at a specific (global) index.
	///
	/// Using this function to read a vote is preferred as it reads `APPROVAL_SET_SIZE` items of
	/// type `ApprovalFlag` from storage at most; not all of them.
	///
	/// Note that false is returned in case of no-vote or an explicit `false`.
	fn approvals_of_at(who: &T::AccountId, index: usize) -> bool {
		let (flag_index, bit) = Self::split_index(index, APPROVAL_FLAG_LEN);
		let (set_index, vec_index) = Self::split_index(flag_index as usize, APPROVAL_SET_SIZE);
		let set = Self::approvals_of((who.clone(), set_index));
		if vec_index < set.len() {
			// This is because bit_at treats numbers in lsb -> msb order.
			let reversed_index = set.len() - 1 - vec_index;
			Self::bit_at(set[reversed_index], bit)
		} else {
			false
		}
	}

	/// Return true of the bit `n` of scalar `x` is set to `1` and false otherwise.
	fn bit_at(x: ApprovalFlag, n: usize) -> bool {
		if n < APPROVAL_FLAG_LEN {
			x & ( 1 << n ) != 0
		} else {
			false
		}
	}

	/// Convert a vec of boolean approval flags to a vec of integers, as denoted by
	/// the type `ApprovalFlag`. see `bool_to_flag_should_work` test for examples.
	pub fn bool_to_flag(x: Vec<bool>) -> Vec<ApprovalFlag> {
		let mut result: Vec<ApprovalFlag> = Vec::with_capacity(x.len() / APPROVAL_FLAG_LEN);
		if x.is_empty() {
			return result;
		}
		result.push(0);
		let mut index = 0;
		let mut counter = 0;
		loop {
			let shl_index = counter % APPROVAL_FLAG_LEN;
			result[index] += (if x[counter] { 1 } else { 0 }) << shl_index;
			counter += 1;
			if counter > x.len() - 1 { break; }
			if counter % APPROVAL_FLAG_LEN == 0 {
				result.push(0);
				index += 1;
			}
		}
		result
	}

	/// Convert a vec of flags (u32) to boolean.
	pub fn flag_to_bool(chunk: Vec<ApprovalFlag>) -> Vec<bool> {
		let mut result = Vec::with_capacity(chunk.len());
		if chunk.is_empty() { return vec![] }
		chunk.into_iter()
			.map(|num|
				(0..APPROVAL_FLAG_LEN).map(|bit| Self::bit_at(num, bit)).collect::<Vec<bool>>()
			)
			.for_each(|c| {
				let last_approve = match c.iter().rposition(|n| *n) {
					Some(index) => index + 1,
					None => 0
				};
				result.extend(c.into_iter().take(last_approve));
			});
		result
	}

	/// Return a concatenated vector over all approvals of a voter as boolean.
	/// The trailing zeros are removed.
	fn all_approvals_of(who: &T::AccountId) -> Vec<bool> {
		let mut all: Vec<bool> = vec![];
		let mut index = 0_u32;
		loop {
			let chunk = Self::approvals_of((who.clone(), index));
			if chunk.is_empty() { break; }
			all.extend(Self::flag_to_bool(chunk));
			index += 1;
		}
		all
	}

	/// Remove all approvals associated with one account.
	fn remove_all_approvals_of(who: &T::AccountId) {
		let mut index = 0;
		loop {
			let set = Self::approvals_of((who.clone(), index));
			if set.len() > 0 {
				<ApprovalsOf<T>>::remove((who.clone(), index));
				index += 1;
			} else {
				break
			}
		}
	}

	/// Calculates the offset value (stored pot) of a stake, based on the distance
	/// to the last win_index, `t`. Regardless of the internal implementation,
	/// it should always be used with the following structure:
	///
	/// Given Stake of voter `V` being `x` and distance to last_win index `t`, the new weight
	/// of `V` is `x + get_offset(x, t)`.
	///
	/// In other words, this function returns everything extra that should be added
	/// to a voter's stake value to get the correct weight. Indeed, zero is
	/// returned if `t` is zero.
	fn get_offset(stake: BalanceOf<T>, t: VoteIndex) -> BalanceOf<T> {
		let decay_ratio: BalanceOf<T> = T::DecayRatio::get().into();
		if t > 150 { return stake * decay_ratio }
		let mut offset = stake;
		let mut r = Zero::zero();
		let decay = decay_ratio + One::one();
		for _ in 0..t {
			offset = offset.saturating_sub(offset / decay);
			r += offset
		}
		r
	}
}<|MERGE_RESOLUTION|>--- conflicted
+++ resolved
@@ -139,15 +139,9 @@
 /// NUmber of approvals grouped in one chunk.
 pub const APPROVAL_SET_SIZE: usize = 8;
 
-<<<<<<< HEAD
-type BalanceOf<T> = <<T as Trait>::Currency as Currency<<T as frame_system::Config>::AccountId>>::Balance;
-type NegativeImbalanceOf<T> =
-	<<T as Trait>::Currency as Currency<<T as frame_system::Config>::AccountId>>::NegativeImbalance;
-=======
 type BalanceOf<T> = <<T as Config>::Currency as Currency<<T as frame_system::Config>::AccountId>>::Balance;
 type NegativeImbalanceOf<T> =
 	<<T as Config>::Currency as Currency<<T as frame_system::Config>::AccountId>>::NegativeImbalance;
->>>>>>> 21fe14af
 
 /// Index used to access chunks.
 type SetIndex = u32;
@@ -158,11 +152,7 @@
 /// Number of approval flags that can fit into [`ApprovalFlag`] type.
 const APPROVAL_FLAG_LEN: usize = 32;
 
-<<<<<<< HEAD
-pub trait Trait: frame_system::Trait {
-=======
 pub trait Config: frame_system::Config {
->>>>>>> 21fe14af
 	type Event: From<Event<Self>> + Into<<Self as frame_system::Config>::Event>;
 
 	/// Identifier for the elections pallet's lock
