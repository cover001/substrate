--- conflicted
+++ resolved
@@ -42,12 +42,6 @@
 
 	struct Runtime;
 
-<<<<<<< HEAD
-	/// Kind of alias for `Config` trait. Deprecated as `Trait` is renamed `Config`.
-	pub trait Trait: Config {}
-	impl<T: Config> Trait for T {}
-=======
->>>>>>> 21fe14af
 	pub trait Config: 'static {
 		type Origin;
 		type BlockNumber;
