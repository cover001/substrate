// This file is part of Substrate.

// Copyright (C) 2017-2020 Parity Technologies (UK) Ltd.
// SPDX-License-Identifier: Apache-2.0

// Licensed under the Apache License, Version 2.0 (the "License");
// you may not use this file except in compliance with the License.
// You may obtain a copy of the License at
//
// 	http://www.apache.org/licenses/LICENSE-2.0
//
// Unless required by applicable law or agreed to in writing, software
// distributed under the License is distributed on an "AS IS" BASIS,
// WITHOUT WARRANTIES OR CONDITIONS OF ANY KIND, either express or implied.
// See the License for the specific language governing permissions and
// limitations under the License.

//! An index is a short form of an address. This module handles allocation
//! of indices for a newly created accounts.

#![cfg_attr(not(feature = "std"), no_std)]

mod mock;
mod tests;
mod benchmarking;
pub mod weights;

use sp_std::prelude::*;
use codec::Codec;
use sp_runtime::MultiAddress;
use sp_runtime::traits::{
	StaticLookup, Member, LookupError, Zero, Saturating, AtLeast32Bit
};
use frame_support::{Parameter, decl_module, decl_error, decl_event, decl_storage, ensure};
use frame_support::dispatch::DispatchResult;
use frame_support::traits::{Currency, ReservableCurrency, Get, BalanceStatus::Reserved};
use frame_system::{ensure_signed, ensure_root};
pub use weights::WeightInfo;

<<<<<<< HEAD
pub type Address<T> = RawAddress<<T as frame_system::Config>::AccountId, <T as Trait>::AccountIndex>;
type BalanceOf<T> = <<T as Trait>::Currency as Currency<<T as frame_system::Config>::AccountId>>::Balance;
=======
type BalanceOf<T> = <<T as Trait>::Currency as Currency<<T as frame_system::Trait>::AccountId>>::Balance;
>>>>>>> 40e08ee4

/// The module's config trait.
pub trait Trait: frame_system::Trait {
	/// Type used for storing an account's index; implies the maximum number of accounts the system
	/// can hold.
	type AccountIndex: Parameter + Member + Codec + Default + AtLeast32Bit + Copy;

	/// The currency trait.
	type Currency: ReservableCurrency<Self::AccountId>;

	/// The deposit needed for reserving an index.
	type Deposit: Get<BalanceOf<Self>>;

	/// The overarching event type.
	type Event: From<Event<Self>> + Into<<Self as frame_system::Config>::Event>;

	/// Weight information for extrinsics in this pallet.
	type WeightInfo: WeightInfo;
}

decl_storage! {
	trait Store for Module<T: Trait> as Indices {
		/// The lookup from index to account.
		pub Accounts build(|config: &GenesisConfig<T>|
			config.indices.iter()
				.cloned()
				.map(|(a, b)| (a, (b, Zero::zero(), false)))
				.collect::<Vec<_>>()
		): map hasher(blake2_128_concat) T::AccountIndex => Option<(T::AccountId, BalanceOf<T>, bool)>;
	}
	add_extra_genesis {
		config(indices): Vec<(T::AccountIndex, T::AccountId)>;
	}
}

decl_event!(
	pub enum Event<T> where
		<T as frame_system::Config>::AccountId,
		<T as Trait>::AccountIndex
	{
		/// A account index was assigned. \[index, who\]
		IndexAssigned(AccountId, AccountIndex),
		/// A account index has been freed up (unassigned). \[index\]
		IndexFreed(AccountIndex),
		/// A account index has been frozen to its current account ID. \[index, who\]
		IndexFrozen(AccountIndex, AccountId),
	}
);

decl_error! {
	pub enum Error for Module<T: Trait> {
		/// The index was not already assigned.
		NotAssigned,
		/// The index is assigned to another account.
		NotOwner,
		/// The index was not available.
		InUse,
		/// The source and destination accounts are identical.
		NotTransfer,
		/// The index is permanent and may not be freed/changed.
		Permanent,
	}
}

decl_module! {
	pub struct Module<T: Trait> for enum Call where origin: T::Origin, system = frame_system {
		/// The deposit needed for reserving an index.
		const Deposit: BalanceOf<T> = T::Deposit::get();

		fn deposit_event() = default;

		/// Assign an previously unassigned index.
		///
		/// Payment: `Deposit` is reserved from the sender account.
		///
		/// The dispatch origin for this call must be _Signed_.
		///
		/// - `index`: the index to be claimed. This must not be in use.
		///
		/// Emits `IndexAssigned` if successful.
		///
		/// # <weight>
		/// - `O(1)`.
		/// - One storage mutation (codec `O(1)`).
		/// - One reserve operation.
		/// - One event.
		/// -------------------
		/// - DB Weight: 1 Read/Write (Accounts)
		/// # </weight>
		#[weight = T::WeightInfo::claim()]
		fn claim(origin, index: T::AccountIndex) {
			let who = ensure_signed(origin)?;

			Accounts::<T>::try_mutate(index, |maybe_value| {
				ensure!(maybe_value.is_none(), Error::<T>::InUse);
				*maybe_value = Some((who.clone(), T::Deposit::get(), false));
				T::Currency::reserve(&who, T::Deposit::get())
			})?;
			Self::deposit_event(RawEvent::IndexAssigned(who, index));
		}

		/// Assign an index already owned by the sender to another account. The balance reservation
		/// is effectively transferred to the new account.
		///
		/// The dispatch origin for this call must be _Signed_.
		///
		/// - `index`: the index to be re-assigned. This must be owned by the sender.
		/// - `new`: the new owner of the index. This function is a no-op if it is equal to sender.
		///
		/// Emits `IndexAssigned` if successful.
		///
		/// # <weight>
		/// - `O(1)`.
		/// - One storage mutation (codec `O(1)`).
		/// - One transfer operation.
		/// - One event.
		/// -------------------
		/// - DB Weight:
		///    - Reads: Indices Accounts, System Account (recipient)
		///    - Writes: Indices Accounts, System Account (recipient)
		/// # </weight>
		#[weight = T::WeightInfo::transfer()]
		fn transfer(origin, new: T::AccountId, index: T::AccountIndex) {
			let who = ensure_signed(origin)?;
			ensure!(who != new, Error::<T>::NotTransfer);

			Accounts::<T>::try_mutate(index, |maybe_value| -> DispatchResult {
				let (account, amount, perm) = maybe_value.take().ok_or(Error::<T>::NotAssigned)?;
				ensure!(!perm, Error::<T>::Permanent);
				ensure!(&account == &who, Error::<T>::NotOwner);
				let lost = T::Currency::repatriate_reserved(&who, &new, amount, Reserved)?;
				*maybe_value = Some((new.clone(), amount.saturating_sub(lost), false));
				Ok(())
			})?;
			Self::deposit_event(RawEvent::IndexAssigned(new, index));
		}

		/// Free up an index owned by the sender.
		///
		/// Payment: Any previous deposit placed for the index is unreserved in the sender account.
		///
		/// The dispatch origin for this call must be _Signed_ and the sender must own the index.
		///
		/// - `index`: the index to be freed. This must be owned by the sender.
		///
		/// Emits `IndexFreed` if successful.
		///
		/// # <weight>
		/// - `O(1)`.
		/// - One storage mutation (codec `O(1)`).
		/// - One reserve operation.
		/// - One event.
		/// -------------------
		/// - DB Weight: 1 Read/Write (Accounts)
		/// # </weight>
		#[weight = T::WeightInfo::free()]
		fn free(origin, index: T::AccountIndex) {
			let who = ensure_signed(origin)?;

			Accounts::<T>::try_mutate(index, |maybe_value| -> DispatchResult {
				let (account, amount, perm) = maybe_value.take().ok_or(Error::<T>::NotAssigned)?;
				ensure!(!perm, Error::<T>::Permanent);
				ensure!(&account == &who, Error::<T>::NotOwner);
				T::Currency::unreserve(&who, amount);
				Ok(())
			})?;
			Self::deposit_event(RawEvent::IndexFreed(index));
		}

		/// Force an index to an account. This doesn't require a deposit. If the index is already
		/// held, then any deposit is reimbursed to its current owner.
		///
		/// The dispatch origin for this call must be _Root_.
		///
		/// - `index`: the index to be (re-)assigned.
		/// - `new`: the new owner of the index. This function is a no-op if it is equal to sender.
		/// - `freeze`: if set to `true`, will freeze the index so it cannot be transferred.
		///
		/// Emits `IndexAssigned` if successful.
		///
		/// # <weight>
		/// - `O(1)`.
		/// - One storage mutation (codec `O(1)`).
		/// - Up to one reserve operation.
		/// - One event.
		/// -------------------
		/// - DB Weight:
		///    - Reads: Indices Accounts, System Account (original owner)
		///    - Writes: Indices Accounts, System Account (original owner)
		/// # </weight>
		#[weight = T::WeightInfo::force_transfer()]
		fn force_transfer(origin, new: T::AccountId, index: T::AccountIndex, freeze: bool) {
			ensure_root(origin)?;

			Accounts::<T>::mutate(index, |maybe_value| {
				if let Some((account, amount, _)) = maybe_value.take() {
					T::Currency::unreserve(&account, amount);
				}
				*maybe_value = Some((new.clone(), Zero::zero(), freeze));
			});
			Self::deposit_event(RawEvent::IndexAssigned(new, index));
		}

		/// Freeze an index so it will always point to the sender account. This consumes the deposit.
		///
		/// The dispatch origin for this call must be _Signed_ and the signing account must have a
		/// non-frozen account `index`.
		///
		/// - `index`: the index to be frozen in place.
		///
		/// Emits `IndexFrozen` if successful.
		///
		/// # <weight>
		/// - `O(1)`.
		/// - One storage mutation (codec `O(1)`).
		/// - Up to one slash operation.
		/// - One event.
		/// -------------------
		/// - DB Weight: 1 Read/Write (Accounts)
		/// # </weight>
		#[weight = T::WeightInfo::freeze()]
		fn freeze(origin, index: T::AccountIndex) {
			let who = ensure_signed(origin)?;

			Accounts::<T>::try_mutate(index, |maybe_value| -> DispatchResult {
				let (account, amount, perm) = maybe_value.take().ok_or(Error::<T>::NotAssigned)?;
				ensure!(!perm, Error::<T>::Permanent);
				ensure!(&account == &who, Error::<T>::NotOwner);
				T::Currency::slash_reserved(&who, amount);
				*maybe_value = Some((account, Zero::zero(), true));
				Ok(())
			})?;
			Self::deposit_event(RawEvent::IndexFrozen(index, who));
		}
	}
}

impl<T: Trait> Module<T> {
	// PUBLIC IMMUTABLES

	/// Lookup an T::AccountIndex to get an Id, if there's one there.
	pub fn lookup_index(index: T::AccountIndex) -> Option<T::AccountId> {
		Accounts::<T>::get(index).map(|x| x.0)
	}

	/// Lookup an address to get an Id, if there's one there.
	pub fn lookup_address(
		a: MultiAddress<T::AccountId, T::AccountIndex>
	) -> Option<T::AccountId> {
		match a {
			MultiAddress::Id(i) => Some(i),
			MultiAddress::Index(i) => Self::lookup_index(i),
			_ => None,
		}
	}
}

impl<T: Trait> StaticLookup for Module<T> {
	type Source = MultiAddress<T::AccountId, T::AccountIndex>;
	type Target = T::AccountId;

	fn lookup(a: Self::Source) -> Result<Self::Target, LookupError> {
		Self::lookup_address(a).ok_or(LookupError)
	}

	fn unlookup(a: Self::Target) -> Self::Source {
		MultiAddress::Id(a)
	}
}<|MERGE_RESOLUTION|>--- conflicted
+++ resolved
@@ -37,12 +37,7 @@
 use frame_system::{ensure_signed, ensure_root};
 pub use weights::WeightInfo;
 
-<<<<<<< HEAD
-pub type Address<T> = RawAddress<<T as frame_system::Config>::AccountId, <T as Trait>::AccountIndex>;
 type BalanceOf<T> = <<T as Trait>::Currency as Currency<<T as frame_system::Config>::AccountId>>::Balance;
-=======
-type BalanceOf<T> = <<T as Trait>::Currency as Currency<<T as frame_system::Trait>::AccountId>>::Balance;
->>>>>>> 40e08ee4
 
 /// The module's config trait.
 pub trait Trait: frame_system::Trait {
