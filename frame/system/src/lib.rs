// This file is part of Substrate.

// Copyright (C) 2017-2020 Parity Technologies (UK) Ltd.
// SPDX-License-Identifier: Apache-2.0

// Licensed under the Apache License, Version 2.0 (the "License");
// you may not use this file except in compliance with the License.
// You may obtain a copy of the License at
//
// 	http://www.apache.org/licenses/LICENSE-2.0
//
// Unless required by applicable law or agreed to in writing, software
// distributed under the License is distributed on an "AS IS" BASIS,
// WITHOUT WARRANTIES OR CONDITIONS OF ANY KIND, either express or implied.
// See the License for the specific language governing permissions and
// limitations under the License.

//! # System Module
//!
//! The System module provides low-level access to core types and cross-cutting utilities.
//! It acts as the base layer for other pallets to interact with the Substrate framework components.
//!
//! - [`system::Config`](./trait.Config.html)
//!
//! ## Overview
//!
//! The System module defines the core data types used in a Substrate runtime.
//! It also provides several utility functions (see [`Module`](./struct.Module.html)) for other FRAME pallets.
//!
//! In addition, it manages the storage items for extrinsics data, indexes, event records, and digest items,
//! among other things that support the execution of the current block.
//!
//! It also handles low-level tasks like depositing logs, basic set up and take down of
//! temporary storage entries, and access to previous block hashes.
//!
//! ## Interface
//!
//! ### Dispatchable Functions
//!
//! The System module does not implement any dispatchable functions.
//!
//! ### Public Functions
//!
//! See the [`Module`](./struct.Module.html) struct for details of publicly available functions.
//!
//! ### Signed Extensions
//!
//! The System module defines the following extensions:
//!
//!   - [`CheckWeight`]: Checks the weight and length of the block and ensure that it does not
//!     exceed the limits.
//!   - [`CheckNonce`]: Checks the nonce of the transaction. Contains a single payload of type
//!     `T::Index`.
//!   - [`CheckEra`]: Checks the era of the transaction. Contains a single payload of type `Era`.
//!   - [`CheckGenesis`]: Checks the provided genesis hash of the transaction. Must be a part of the
//!     signed payload of the transaction.
//!   - [`CheckSpecVersion`]: Checks that the runtime version is the same as the one used to sign the
//!     transaction.
//!   - [`CheckTxVersion`]: Checks that the transaction version is the same as the one used to sign the
//!     transaction.
//!
//! Lookup the runtime aggregator file (e.g. `node/runtime`) to see the full list of signed
//! extensions included in a chain.
//!
//! ## Usage
//!
//! ### Prerequisites
//!
//! Import the System module and derive your module's configuration trait from the system trait.
//!
//! ### Example - Get extrinsic count and parent hash for the current block
//!
//! ```
//! use frame_support::{decl_module, dispatch};
//! use frame_system::{self as system, ensure_signed};
//!
//! pub trait Config: system::Config {}
//!
//! decl_module! {
//! 	pub struct Module<T: Config> for enum Call where origin: T::Origin {
//! 		#[weight = 0]
//! 		pub fn system_module_example(origin) -> dispatch::DispatchResult {
//! 			let _sender = ensure_signed(origin)?;
//! 			let _extrinsic_count = <system::Module<T>>::extrinsic_count();
//! 			let _parent_hash = <system::Module<T>>::parent_hash();
//! 			Ok(())
//! 		}
//! 	}
//! }
//! # fn main() { }
//! ```

#![cfg_attr(not(feature = "std"), no_std)]

#[cfg(feature = "std")]
use serde::Serialize;
use sp_std::prelude::*;
#[cfg(any(feature = "std", test))]
use sp_std::map;
use sp_std::convert::Infallible;
use sp_std::marker::PhantomData;
use sp_std::fmt::Debug;
use sp_version::RuntimeVersion;
use sp_runtime::{
	RuntimeDebug, Perbill, DispatchError, Either, generic,
	traits::{
		self, CheckEqual, AtLeast32Bit, Zero, Lookup, LookupError,
		SimpleBitOps, Hash, Member, MaybeDisplay, BadOrigin,
		MaybeSerialize, MaybeSerializeDeserialize, MaybeMallocSizeOf, StaticLookup, One, Bounded,
		Dispatchable, AtLeast32BitUnsigned
	},
	offchain::storage_lock::BlockNumberProvider,
};

use sp_core::{ChangesTrieConfiguration, storage::well_known_keys};
use frame_support::{
	decl_module, decl_event, decl_storage, decl_error, Parameter, ensure, debug,
	storage,
	traits::{
		Contains, Get, PalletInfo, OnNewAccount, OnKilledAccount, IsDeadAccount, Happened,
		StoredMap, EnsureOrigin, OriginTrait, Filter,
	},
	weights::{
		Weight, RuntimeDbWeight, DispatchInfo, DispatchClass,
		extract_actual_weight, PerDispatchClass,
	},
	dispatch::DispatchResultWithPostInfo,
};
use codec::{Encode, Decode, FullCodec, EncodeLike};

#[cfg(any(feature = "std", test))]
use sp_io::TestExternalities;

pub mod offchain;
pub mod limits;
#[cfg(test)]
pub(crate) mod mock;

mod extensions;
pub mod weights;
#[cfg(test)]
mod tests;


pub use extensions::{
	check_mortality::CheckMortality, check_genesis::CheckGenesis, check_nonce::CheckNonce,
	check_spec_version::CheckSpecVersion, check_tx_version::CheckTxVersion,
	check_weight::CheckWeight,
};
// Backward compatible re-export.
pub use extensions::check_mortality::CheckMortality as CheckEra;
pub use weights::WeightInfo;

/// Compute the trie root of a list of extrinsics.
pub fn extrinsics_root<H: Hash, E: codec::Encode>(extrinsics: &[E]) -> H::Output {
	extrinsics_data_root::<H>(extrinsics.iter().map(codec::Encode::encode).collect())
}

/// Compute the trie root of a list of extrinsics.
pub fn extrinsics_data_root<H: Hash>(xts: Vec<Vec<u8>>) -> H::Output {
	H::ordered_trie_root(xts)
}

<<<<<<< HEAD
/// System configuration trait. Implemented by runtime.
=======
/// An object to track the currently used extrinsic weight in a block.
pub type ConsumedWeight = PerDispatchClass<Weight>;

>>>>>>> 9599f39a
pub trait Config: 'static + Eq + Clone {
	/// The basic call filter to use in Origin. All origins are built with this filter as base,
	/// except Root.
	type BaseCallFilter: Filter<Self::Call>;

	/// Block & extrinsics weights: base values and limits.
	type BlockWeights: Get<limits::BlockWeights>;

	/// The maximum length of a block (in bytes).
	type BlockLength: Get<limits::BlockLength>;

	/// The `Origin` type used by dispatchable calls.
	type Origin:
		Into<Result<RawOrigin<Self::AccountId>, Self::Origin>>
		+ From<RawOrigin<Self::AccountId>>
		+ Clone
		+ OriginTrait<Call = Self::Call>;

	/// The aggregated `Call` type.
	type Call: Dispatchable + Debug;

	/// Account index (aka nonce) type. This stores the number of previous transactions associated
	/// with a sender account.
	type Index:
		Parameter + Member + MaybeSerialize + Debug + Default + MaybeDisplay + AtLeast32Bit
		+ Copy;

	/// The block number type used by the runtime.
	type BlockNumber:
		Parameter + Member + MaybeSerializeDeserialize + Debug + MaybeDisplay +
		AtLeast32BitUnsigned + Default + Bounded + Copy + sp_std::hash::Hash +
		sp_std::str::FromStr + MaybeMallocSizeOf;

	/// The output of the `Hashing` function.
	type Hash:
		Parameter + Member + MaybeSerializeDeserialize + Debug + MaybeDisplay + SimpleBitOps + Ord
		+ Default + Copy + CheckEqual + sp_std::hash::Hash + AsRef<[u8]> + AsMut<[u8]> + MaybeMallocSizeOf;

	/// The hashing system (algorithm) being used in the runtime (e.g. Blake2).
	type Hashing: Hash<Output = Self::Hash>;

	/// The user account identifier type for the runtime.
	type AccountId: Parameter + Member + MaybeSerializeDeserialize + Debug + MaybeDisplay + Ord
		+ Default;

	/// Converting trait to take a source type and convert to `AccountId`.
	///
	/// Used to define the type and conversion mechanism for referencing accounts in transactions.
	/// It's perfectly reasonable for this to be an identity conversion (with the source type being
	/// `AccountId`), but other modules (e.g. Indices module) may provide more functional/efficient
	/// alternatives.
	type Lookup: StaticLookup<Target = Self::AccountId>;

	/// The block header.
	type Header: Parameter + traits::Header<
		Number = Self::BlockNumber,
		Hash = Self::Hash,
	>;

	/// The aggregated event type of the runtime.
	type Event: Parameter + Member + From<Event<Self>> + Debug;

	/// Maximum number of block number to block hash mappings to keep (oldest pruned first).
	type BlockHashCount: Get<Self::BlockNumber>;

	/// The weight of runtime database operations the runtime can invoke.
	type DbWeight: Get<RuntimeDbWeight>;

	/// Get the chain's current version.
	type Version: Get<RuntimeVersion>;

	/// Provides information about the pallet setup in the runtime.
	///
	/// Expects the `PalletInfo` type that is being generated by `construct_runtime!` in the
	/// runtime.
	///
	/// For tests it is okay to use `()` as type, however it will provide "useless" data.
	type PalletInfo: PalletInfo;

	/// Data to be associated with an account (other than nonce/transaction counter, which this
	/// module does regardless).
	type AccountData: Member + FullCodec + Clone + Default;

	/// Handler for when a new account has just been created.
	type OnNewAccount: OnNewAccount<Self::AccountId>;

	/// A function that is invoked when an account has been determined to be dead.
	///
	/// All resources should be cleaned up associated with the given account.
	type OnKilledAccount: OnKilledAccount<Self::AccountId>;

	type SystemWeightInfo: WeightInfo;
}

pub type DigestOf<T> = generic::Digest<<T as Config>::Hash>;
pub type DigestItemOf<T> = generic::DigestItem<<T as Config>::Hash>;

pub type Key = Vec<u8>;
pub type KeyValue = (Vec<u8>, Vec<u8>);

/// A phase of a block's execution.
#[derive(Encode, Decode, RuntimeDebug)]
#[cfg_attr(feature = "std", derive(Serialize, PartialEq, Eq, Clone))]
pub enum Phase {
	/// Applying an extrinsic.
	ApplyExtrinsic(u32),
	/// Finalizing the block.
	Finalization,
	/// Initializing the block.
	Initialization,
}

impl Default for Phase {
	fn default() -> Self {
		Self::Initialization
	}
}

/// Record of an event happening.
#[derive(Encode, Decode, RuntimeDebug)]
#[cfg_attr(feature = "std", derive(Serialize, PartialEq, Eq, Clone))]
pub struct EventRecord<E: Parameter + Member, T> {
	/// The phase of the block it happened in.
	pub phase: Phase,
	/// The event itself.
	pub event: E,
	/// The list of the topics this event has.
	pub topics: Vec<T>,
}

/// Origin for the System module.
#[derive(PartialEq, Eq, Clone, RuntimeDebug, Encode, Decode)]
pub enum RawOrigin<AccountId> {
	/// The system itself ordained this dispatch to happen: this is the highest privilege level.
	Root,
	/// It is signed by some public key and we provide the `AccountId`.
	Signed(AccountId),
	/// It is signed by nobody, can be either:
	/// * included and agreed upon by the validators anyway,
	/// * or unsigned transaction validated by a module.
	None,
}

impl<AccountId> From<Option<AccountId>> for RawOrigin<AccountId> {
	fn from(s: Option<AccountId>) -> RawOrigin<AccountId> {
		match s {
			Some(who) => RawOrigin::Signed(who),
			None => RawOrigin::None,
		}
	}
}

/// Exposed trait-generic origin type.
pub type Origin<T> = RawOrigin<<T as Config>::AccountId>;

// Create a Hash with 69 for each byte,
// only used to build genesis config.
#[cfg(feature = "std")]
fn hash69<T: AsMut<[u8]> + Default>() -> T {
	let mut h = T::default();
	h.as_mut().iter_mut().for_each(|byte| *byte = 69);
	h
}

/// This type alias represents an index of an event.
///
/// We use `u32` here because this index is used as index for `Events<T>`
/// which can't contain more than `u32::max_value()` items.
type EventIndex = u32;

/// Type used to encode the number of references an account has.
pub type RefCount = u32;

/// Information of an account.
#[derive(Clone, Eq, PartialEq, Default, RuntimeDebug, Encode, Decode)]
pub struct AccountInfo<Index, AccountData> {
	/// The number of transactions this account has sent.
	pub nonce: Index,
	/// The number of other modules that currently depend on this account's existence. The account
	/// cannot be reaped until this is zero.
	pub refcount: RefCount,
	/// The additional data that belongs to this account. Used to store the balance(s) in a lot of
	/// chains.
	pub data: AccountData,
}

/// Stores the `spec_version` and `spec_name` of when the last runtime upgrade
/// happened.
#[derive(sp_runtime::RuntimeDebug, Encode, Decode)]
#[cfg_attr(feature = "std", derive(PartialEq))]
pub struct LastRuntimeUpgradeInfo {
	pub spec_version: codec::Compact<u32>,
	pub spec_name: sp_runtime::RuntimeString,
}

impl LastRuntimeUpgradeInfo {
	/// Returns if the runtime was upgraded in comparison of `self` and `current`.
	///
	/// Checks if either the `spec_version` increased or the `spec_name` changed.
	pub fn was_upgraded(&self, current: &sp_version::RuntimeVersion) -> bool {
		current.spec_version > self.spec_version.0 || current.spec_name != self.spec_name
	}
}

impl From<sp_version::RuntimeVersion> for LastRuntimeUpgradeInfo {
	fn from(version: sp_version::RuntimeVersion) -> Self {
		Self {
			spec_version: version.spec_version.into(),
			spec_name: version.spec_name,
		}
	}
}

decl_storage! {
	trait Store for Module<T: Config> as System {
		/// The full account information for a particular account ID.
		pub Account get(fn account):
			map hasher(blake2_128_concat) T::AccountId => AccountInfo<T::Index, T::AccountData>;

		/// Total extrinsics count for the current block.
		ExtrinsicCount: Option<u32>;

		/// The current weight for the block.
		BlockWeight get(fn block_weight): ConsumedWeight;

		/// Total length (in bytes) for all extrinsics put together, for the current block.
		AllExtrinsicsLen: Option<u32>;

		/// Map of block numbers to block hashes.
		pub BlockHash get(fn block_hash) build(|_| vec![(T::BlockNumber::zero(), hash69())]):
			map hasher(twox_64_concat) T::BlockNumber => T::Hash;

		/// Extrinsics data for the current block (maps an extrinsic's index to its data).
		ExtrinsicData get(fn extrinsic_data): map hasher(twox_64_concat) u32 => Vec<u8>;

		/// The current block number being processed. Set by `execute_block`.
		Number get(fn block_number): T::BlockNumber;

		/// Hash of the previous block.
		ParentHash get(fn parent_hash) build(|_| hash69()): T::Hash;

		/// Extrinsics root of the current block, also part of the block header.
		ExtrinsicsRoot get(fn extrinsics_root): T::Hash;

		/// Digest of the current block, also part of the block header.
		Digest get(fn digest): DigestOf<T>;

		/// Events deposited for the current block.
		Events get(fn events): Vec<EventRecord<T::Event, T::Hash>>;

		/// The number of events in the `Events<T>` list.
		EventCount get(fn event_count): EventIndex;

		// TODO: https://github.com/paritytech/substrate/issues/2553
		// Possibly, we can improve it by using something like:
		// `Option<(BlockNumber, Vec<EventIndex>)>`, however in this case we won't be able to use
		// `EventTopics::append`.

		/// Mapping between a topic (represented by T::Hash) and a vector of indexes
		/// of events in the `<Events<T>>` list.
		///
		/// All topic vectors have deterministic storage locations depending on the topic. This
		/// allows light-clients to leverage the changes trie storage tracking mechanism and
		/// in case of changes fetch the list of events of interest.
		///
		/// The value has the type `(T::BlockNumber, EventIndex)` because if we used only just
		/// the `EventIndex` then in case if the topic has the same contents on the next block
		/// no notification will be triggered thus the event might be lost.
		EventTopics get(fn event_topics): map hasher(blake2_128_concat) T::Hash => Vec<(T::BlockNumber, EventIndex)>;

		/// Stores the `spec_version` and `spec_name` of when the last runtime upgrade happened.
		pub LastRuntimeUpgrade build(|_| Some(LastRuntimeUpgradeInfo::from(T::Version::get()))): Option<LastRuntimeUpgradeInfo>;

		/// True if we have upgraded so that `type RefCount` is `u32`. False (default) if not.
		UpgradedToU32RefCount build(|_| true): bool;

		/// The execution phase of the block.
		ExecutionPhase: Option<Phase>;
	}
	add_extra_genesis {
		config(changes_trie_config): Option<ChangesTrieConfiguration>;
		#[serde(with = "sp_core::bytes")]
		config(code): Vec<u8>;

		build(|config: &GenesisConfig| {
			use codec::Encode;

			sp_io::storage::set(well_known_keys::CODE, &config.code);
			sp_io::storage::set(well_known_keys::EXTRINSIC_INDEX, &0u32.encode());

			if let Some(ref changes_trie_config) = config.changes_trie_config {
				sp_io::storage::set(
					well_known_keys::CHANGES_TRIE_CONFIG,
					&changes_trie_config.encode(),
				);
			}
		});
	}
}

decl_event!(
	/// Event for the System module.
	pub enum Event<T> where AccountId = <T as Config>::AccountId {
		/// An extrinsic completed successfully. \[info\]
		ExtrinsicSuccess(DispatchInfo),
		/// An extrinsic failed. \[error, info\]
		ExtrinsicFailed(DispatchError, DispatchInfo),
		/// `:code` was updated.
		CodeUpdated,
		/// A new \[account\] was created.
		NewAccount(AccountId),
		/// An \[account\] was reaped.
		KilledAccount(AccountId),
	}
);

decl_error! {
	/// Error for the System module
	pub enum Error for Module<T: Config> {
		/// The name of specification does not match between the current runtime
		/// and the new runtime.
		InvalidSpecName,
		/// The specification version is not allowed to decrease between the current runtime
		/// and the new runtime.
		SpecVersionNeedsToIncrease,
		/// Failed to extract the runtime version from the new runtime.
		///
		/// Either calling `Core_version` or decoding `RuntimeVersion` failed.
		FailedToExtractRuntimeVersion,
		/// Suicide called when the account has non-default composite data.
		NonDefaultComposite,
		/// There is a non-zero reference count preventing the account from being purged.
		NonZeroRefCount,
	}
}

/// Pallet struct placeholder on which is implemented the pallet logic.
///
/// It is currently an alias for `Module` as old macros still generate/use old name.
pub type Pallet<T> = Module<T>;

decl_module! {
	pub struct Module<T: Config> for enum Call where origin: T::Origin, system=self {
		type Error = Error<T>;

		/// The maximum number of blocks to allow in mortal eras.
		const BlockHashCount: T::BlockNumber = T::BlockHashCount::get();

		/// The weight of runtime database operations the runtime can invoke.
		const DbWeight: RuntimeDbWeight = T::DbWeight::get();

		/// The weight configuration (limits & base values) for each class of extrinsics and block.
		const BlockWeights: limits::BlockWeights = T::BlockWeights::get();

		fn on_runtime_upgrade() -> frame_support::weights::Weight {
			if !UpgradedToU32RefCount::get() {
				Account::<T>::translate::<(T::Index, u8, T::AccountData), _>(|_key, (nonce, rc, data)|
					Some(AccountInfo { nonce, refcount: rc as RefCount, data })
				);
				UpgradedToU32RefCount::put(true);
				T::BlockWeights::get().max_block
			} else {
				0
			}
		}

		fn integrity_test() {
			T::BlockWeights::get()
				.validate()
				.expect("The weights are invalid.");
		}

		/// A dispatch that will fill the block weight up to the given ratio.
		// TODO: This should only be available for testing, rather than in general usage, but
		// that's not possible at present (since it's within the decl_module macro).
		#[weight = *_ratio * T::BlockWeights::get().max_block]
		fn fill_block(origin, _ratio: Perbill) {
			ensure_root(origin)?;
		}

		/// Make some on-chain remark.
		///
		/// # <weight>
		/// - `O(1)`
		/// - Base Weight: 0.665 µs, independent of remark length.
		/// - No DB operations.
		/// # </weight>
		#[weight = T::SystemWeightInfo::remark(_remark.len() as u32)]
		fn remark(origin, _remark: Vec<u8>) {
			ensure_signed(origin)?;
		}

		/// Set the number of pages in the WebAssembly environment's heap.
		///
		/// # <weight>
		/// - `O(1)`
		/// - 1 storage write.
		/// - Base Weight: 1.405 µs
		/// - 1 write to HEAP_PAGES
		/// # </weight>
		#[weight = (T::SystemWeightInfo::set_heap_pages(), DispatchClass::Operational)]
		fn set_heap_pages(origin, pages: u64) {
			ensure_root(origin)?;
			storage::unhashed::put_raw(well_known_keys::HEAP_PAGES, &pages.encode());
		}

		/// Set the new runtime code.
		///
		/// # <weight>
		/// - `O(C + S)` where `C` length of `code` and `S` complexity of `can_set_code`
		/// - 1 storage write (codec `O(C)`).
		/// - 1 call to `can_set_code`: `O(S)` (calls `sp_io::misc::runtime_version` which is expensive).
		/// - 1 event.
		/// The weight of this function is dependent on the runtime, but generally this is very expensive.
		/// We will treat this as a full block.
		/// # </weight>
		#[weight = (T::BlockWeights::get().max_block, DispatchClass::Operational)]
		pub fn set_code(origin, code: Vec<u8>) {
			ensure_root(origin)?;
			Self::can_set_code(&code)?;

			storage::unhashed::put_raw(well_known_keys::CODE, &code);
			Self::deposit_event(RawEvent::CodeUpdated);
		}

		/// Set the new runtime code without doing any checks of the given `code`.
		///
		/// # <weight>
		/// - `O(C)` where `C` length of `code`
		/// - 1 storage write (codec `O(C)`).
		/// - 1 event.
		/// The weight of this function is dependent on the runtime. We will treat this as a full block.
		/// # </weight>
		#[weight = (T::BlockWeights::get().max_block, DispatchClass::Operational)]
		pub fn set_code_without_checks(origin, code: Vec<u8>) {
			ensure_root(origin)?;
			storage::unhashed::put_raw(well_known_keys::CODE, &code);
			Self::deposit_event(RawEvent::CodeUpdated);
		}

		/// Set the new changes trie configuration.
		///
		/// # <weight>
		/// - `O(1)`
		/// - 1 storage write or delete (codec `O(1)`).
		/// - 1 call to `deposit_log`: Uses `append` API, so O(1)
		/// - Base Weight: 7.218 µs
		/// - DB Weight:
		///     - Writes: Changes Trie, System Digest
		/// # </weight>
		#[weight = (T::SystemWeightInfo::set_changes_trie_config(), DispatchClass::Operational)]
		pub fn set_changes_trie_config(origin, changes_trie_config: Option<ChangesTrieConfiguration>) {
			ensure_root(origin)?;
			match changes_trie_config.clone() {
				Some(changes_trie_config) => storage::unhashed::put_raw(
					well_known_keys::CHANGES_TRIE_CONFIG,
					&changes_trie_config.encode(),
				),
				None => storage::unhashed::kill(well_known_keys::CHANGES_TRIE_CONFIG),
			}

			let log = generic::DigestItem::ChangesTrieSignal(
				generic::ChangesTrieSignal::NewConfiguration(changes_trie_config),
			);
			Self::deposit_log(log.into());
		}

		/// Set some items of storage.
		///
		/// # <weight>
		/// - `O(I)` where `I` length of `items`
		/// - `I` storage writes (`O(1)`).
		/// - Base Weight: 0.568 * i µs
		/// - Writes: Number of items
		/// # </weight>
		#[weight = (
			T::SystemWeightInfo::set_storage(items.len() as u32),
			DispatchClass::Operational,
		)]
		fn set_storage(origin, items: Vec<KeyValue>) {
			ensure_root(origin)?;
			for i in &items {
				storage::unhashed::put_raw(&i.0, &i.1);
			}
		}

		/// Kill some items from storage.
		///
		/// # <weight>
		/// - `O(IK)` where `I` length of `keys` and `K` length of one key
		/// - `I` storage deletions.
		/// - Base Weight: .378 * i µs
		/// - Writes: Number of items
		/// # </weight>
		#[weight = (
			T::SystemWeightInfo::kill_storage(keys.len() as u32),
			DispatchClass::Operational,
		)]
		fn kill_storage(origin, keys: Vec<Key>) {
			ensure_root(origin)?;
			for key in &keys {
				storage::unhashed::kill(&key);
			}
		}

		/// Kill all storage items with a key that starts with the given prefix.
		///
		/// **NOTE:** We rely on the Root origin to provide us the number of subkeys under
		/// the prefix we are removing to accurately calculate the weight of this function.
		///
		/// # <weight>
		/// - `O(P)` where `P` amount of keys with prefix `prefix`
		/// - `P` storage deletions.
		/// - Base Weight: 0.834 * P µs
		/// - Writes: Number of subkeys + 1
		/// # </weight>
		#[weight = (
			T::SystemWeightInfo::kill_prefix(_subkeys.saturating_add(1)),
			DispatchClass::Operational,
		)]
		fn kill_prefix(origin, prefix: Key, _subkeys: u32) {
			ensure_root(origin)?;
			storage::unhashed::kill_prefix(&prefix);
		}

		/// Kill the sending account, assuming there are no references outstanding and the composite
		/// data is equal to its default value.
		///
		/// # <weight>
		/// - `O(1)`
		/// - 1 storage read and deletion.
		/// --------------------
		/// Base Weight: 8.626 µs
		/// No DB Read or Write operations because caller is already in overlay
		/// # </weight>
		#[weight = (T::SystemWeightInfo::suicide(), DispatchClass::Operational)]
		pub fn suicide(origin) {
			let who = ensure_signed(origin)?;
			let account = Account::<T>::get(&who);
			ensure!(account.refcount == 0, Error::<T>::NonZeroRefCount);
			ensure!(account.data == T::AccountData::default(), Error::<T>::NonDefaultComposite);
			Self::kill_account(&who);
		}
	}
}

pub struct EnsureRoot<AccountId>(sp_std::marker::PhantomData<AccountId>);
impl<
	O: Into<Result<RawOrigin<AccountId>, O>> + From<RawOrigin<AccountId>>,
	AccountId,
> EnsureOrigin<O> for EnsureRoot<AccountId> {
	type Success = ();
	fn try_origin(o: O) -> Result<Self::Success, O> {
		o.into().and_then(|o| match o {
			RawOrigin::Root => Ok(()),
			r => Err(O::from(r)),
		})
	}

	#[cfg(feature = "runtime-benchmarks")]
	fn successful_origin() -> O {
		O::from(RawOrigin::Root)
	}
}

pub struct EnsureSigned<AccountId>(sp_std::marker::PhantomData<AccountId>);
impl<
	O: Into<Result<RawOrigin<AccountId>, O>> + From<RawOrigin<AccountId>>,
	AccountId: Default,
> EnsureOrigin<O> for EnsureSigned<AccountId> {
	type Success = AccountId;
	fn try_origin(o: O) -> Result<Self::Success, O> {
		o.into().and_then(|o| match o {
			RawOrigin::Signed(who) => Ok(who),
			r => Err(O::from(r)),
		})
	}

	#[cfg(feature = "runtime-benchmarks")]
	fn successful_origin() -> O {
		O::from(RawOrigin::Signed(Default::default()))
	}
}

pub struct EnsureSignedBy<Who, AccountId>(sp_std::marker::PhantomData<(Who, AccountId)>);
impl<
	O: Into<Result<RawOrigin<AccountId>, O>> + From<RawOrigin<AccountId>>,
	Who: Contains<AccountId>,
	AccountId: PartialEq + Clone + Ord + Default,
> EnsureOrigin<O> for EnsureSignedBy<Who, AccountId> {
	type Success = AccountId;
	fn try_origin(o: O) -> Result<Self::Success, O> {
		o.into().and_then(|o| match o {
			RawOrigin::Signed(ref who) if Who::contains(who) => Ok(who.clone()),
			r => Err(O::from(r)),
		})
	}

	#[cfg(feature = "runtime-benchmarks")]
	fn successful_origin() -> O {
		let members = Who::sorted_members();
		let first_member = match members.get(0) {
			Some(account) => account.clone(),
			None => Default::default(),
		};
		O::from(RawOrigin::Signed(first_member.clone()))
	}
}

pub struct EnsureNone<AccountId>(sp_std::marker::PhantomData<AccountId>);
impl<
	O: Into<Result<RawOrigin<AccountId>, O>> + From<RawOrigin<AccountId>>,
	AccountId,
> EnsureOrigin<O> for EnsureNone<AccountId> {
	type Success = ();
	fn try_origin(o: O) -> Result<Self::Success, O> {
		o.into().and_then(|o| match o {
			RawOrigin::None => Ok(()),
			r => Err(O::from(r)),
		})
	}

	#[cfg(feature = "runtime-benchmarks")]
	fn successful_origin() -> O {
		O::from(RawOrigin::None)
	}
}

pub struct EnsureNever<T>(sp_std::marker::PhantomData<T>);
impl<O, T> EnsureOrigin<O> for EnsureNever<T> {
	type Success = T;
	fn try_origin(o: O) -> Result<Self::Success, O> {
		Err(o)
	}

	#[cfg(feature = "runtime-benchmarks")]
	fn successful_origin() -> O {
		unimplemented!()
	}
}

/// The "OR gate" implementation of `EnsureOrigin`.
///
/// Origin check will pass if `L` or `R` origin check passes. `L` is tested first.
pub struct EnsureOneOf<AccountId, L, R>(sp_std::marker::PhantomData<(AccountId, L, R)>);
impl<
	AccountId,
	O: Into<Result<RawOrigin<AccountId>, O>> + From<RawOrigin<AccountId>>,
	L: EnsureOrigin<O>,
	R: EnsureOrigin<O>,
> EnsureOrigin<O> for EnsureOneOf<AccountId, L, R> {
	type Success = Either<L::Success, R::Success>;
	fn try_origin(o: O) -> Result<Self::Success, O> {
		L::try_origin(o).map_or_else(
			|o| R::try_origin(o).map(|o| Either::Right(o)),
			|o| Ok(Either::Left(o)),
		)
	}

	#[cfg(feature = "runtime-benchmarks")]
	fn successful_origin() -> O {
		L::successful_origin()
	}
}

/// Ensure that the origin `o` represents a signed extrinsic (i.e. transaction).
/// Returns `Ok` with the account that signed the extrinsic or an `Err` otherwise.
pub fn ensure_signed<OuterOrigin, AccountId>(o: OuterOrigin) -> Result<AccountId, BadOrigin>
	where OuterOrigin: Into<Result<RawOrigin<AccountId>, OuterOrigin>>
{
	match o.into() {
		Ok(RawOrigin::Signed(t)) => Ok(t),
		_ => Err(BadOrigin),
	}
}

/// Ensure that the origin `o` represents the root. Returns `Ok` or an `Err` otherwise.
pub fn ensure_root<OuterOrigin, AccountId>(o: OuterOrigin) -> Result<(), BadOrigin>
	where OuterOrigin: Into<Result<RawOrigin<AccountId>, OuterOrigin>>
{
	match o.into() {
		Ok(RawOrigin::Root) => Ok(()),
		_ => Err(BadOrigin),
	}
}

/// Ensure that the origin `o` represents an unsigned extrinsic. Returns `Ok` or an `Err` otherwise.
pub fn ensure_none<OuterOrigin, AccountId>(o: OuterOrigin) -> Result<(), BadOrigin>
	where OuterOrigin: Into<Result<RawOrigin<AccountId>, OuterOrigin>>
{
	match o.into() {
		Ok(RawOrigin::None) => Ok(()),
		_ => Err(BadOrigin),
	}
}

/// A type of block initialization to perform.
pub enum InitKind {
	/// Leave inspectable storage entries in state.
	///
	/// i.e. `Events` are not being reset.
	/// Should only be used for off-chain calls,
	/// regular block execution should clear those.
	Inspection,

	/// Reset also inspectable storage entries.
	///
	/// This should be used for regular block execution.
	Full,
}

impl Default for InitKind {
	fn default() -> Self {
		InitKind::Full
	}
}

/// Reference status; can be either referenced or unreferenced.
pub enum RefStatus {
	Referenced,
	Unreferenced,
}

impl<T: Config> Module<T> {
	/// Deposits an event into this block's event record.
	pub fn deposit_event(event: impl Into<T::Event>) {
		Self::deposit_event_indexed(&[], event.into());
	}

	pub fn account_exists(who: &T::AccountId) -> bool {
		Account::<T>::contains_key(who)
	}

	/// Increment the reference counter on an account.
	pub fn inc_ref(who: &T::AccountId) {
		Account::<T>::mutate(who, |a| a.refcount = a.refcount.saturating_add(1));
	}

	/// Decrement the reference counter on an account. This *MUST* only be done once for every time
	/// you called `inc_ref` on `who`.
	pub fn dec_ref(who: &T::AccountId) {
		Account::<T>::mutate(who, |a| a.refcount = a.refcount.saturating_sub(1));
	}

	/// The number of outstanding references for the account `who`.
	pub fn refs(who: &T::AccountId) -> RefCount {
		Account::<T>::get(who).refcount
	}

	/// True if the account has no outstanding references.
	pub fn allow_death(who: &T::AccountId) -> bool {
		Account::<T>::get(who).refcount == 0
	}

	/// Deposits an event into this block's event record adding this event
	/// to the corresponding topic indexes.
	///
	/// This will update storage entries that correspond to the specified topics.
	/// It is expected that light-clients could subscribe to this topics.
	pub fn deposit_event_indexed(topics: &[T::Hash], event: T::Event) {
		let block_number = Self::block_number();
		// Don't populate events on genesis.
		if block_number.is_zero() { return }

		let phase = ExecutionPhase::get().unwrap_or_default();
		let event = EventRecord {
			phase,
			event,
			topics: topics.iter().cloned().collect::<Vec<_>>(),
		};

		// Index of the to be added event.
		let event_idx = {
			let old_event_count = EventCount::get();
			let new_event_count = match old_event_count.checked_add(1) {
				// We've reached the maximum number of events at this block, just
				// don't do anything and leave the event_count unaltered.
				None => return,
				Some(nc) => nc,
			};
			EventCount::put(new_event_count);
			old_event_count
		};

		Events::<T>::append(&event);

		for topic in topics {
			<EventTopics<T>>::append(topic, &(block_number, event_idx));
		}
	}

	/// Gets the index of extrinsic that is currently executing.
	pub fn extrinsic_index() -> Option<u32> {
		storage::unhashed::get(well_known_keys::EXTRINSIC_INDEX)
	}

	/// Gets extrinsics count.
	pub fn extrinsic_count() -> u32 {
		ExtrinsicCount::get().unwrap_or_default()
	}

	pub fn all_extrinsics_len() -> u32 {
		AllExtrinsicsLen::get().unwrap_or_default()
	}

	/// Inform the system module of some additional weight that should be accounted for, in the
	/// current block.
	///
	/// NOTE: use with extra care; this function is made public only be used for certain modules
	/// that need it. A runtime that does not have dynamic calls should never need this and should
	/// stick to static weights. A typical use case for this is inner calls or smart contract calls.
	/// Furthermore, it only makes sense to use this when it is presumably  _cheap_ to provide the
	/// argument `weight`; In other words, if this function is to be used to account for some
	/// unknown, user provided call's weight, it would only make sense to use it if you are sure you
	/// can rapidly compute the weight of the inner call.
	///
	/// Even more dangerous is to note that this function does NOT take any action, if the new sum
	/// of block weight is more than the block weight limit. This is what the _unchecked_.
	///
	/// Another potential use-case could be for the `on_initialize` and `on_finalize` hooks.
	pub fn register_extra_weight_unchecked(weight: Weight, class: DispatchClass) {
		BlockWeight::mutate(|current_weight| {
			current_weight.add(weight, class);
		});
	}

	/// Start the execution of a particular block.
	pub fn initialize(
		number: &T::BlockNumber,
		parent_hash: &T::Hash,
		txs_root: &T::Hash,
		digest: &DigestOf<T>,
		kind: InitKind,
	) {
		// populate environment
		ExecutionPhase::put(Phase::Initialization);
		storage::unhashed::put(well_known_keys::EXTRINSIC_INDEX, &0u32);
		<Number<T>>::put(number);
		<Digest<T>>::put(digest);
		<ParentHash<T>>::put(parent_hash);
		<BlockHash<T>>::insert(*number - One::one(), parent_hash);
		<ExtrinsicsRoot<T>>::put(txs_root);

		// Remove previous block data from storage
		BlockWeight::kill();

		// Kill inspectable storage entries in state when `InitKind::Full`.
		if let InitKind::Full = kind {
			<Events<T>>::kill();
			EventCount::kill();
			<EventTopics<T>>::remove_all();
		}
	}

	/// Remove temporary "environment" entries in storage.
	pub fn finalize() -> T::Header {
		ExecutionPhase::kill();
		ExtrinsicCount::kill();
		AllExtrinsicsLen::kill();

		let number = <Number<T>>::take();
		let parent_hash = <ParentHash<T>>::take();
		let mut digest = <Digest<T>>::take();
		let extrinsics_root = <ExtrinsicsRoot<T>>::take();

		// move block hash pruning window by one block
		let block_hash_count = <T::BlockHashCount>::get();
		if number > block_hash_count {
			let to_remove = number - block_hash_count - One::one();

			// keep genesis hash
			if to_remove != Zero::zero() {
				<BlockHash<T>>::remove(to_remove);
			}
		}

		let storage_root = T::Hash::decode(&mut &sp_io::storage::root()[..])
			.expect("Node is configured to use the same hash; qed");
		let storage_changes_root = sp_io::storage::changes_root(&parent_hash.encode());

		// we can't compute changes trie root earlier && put it to the Digest
		// because it will include all currently existing temporaries.
		if let Some(storage_changes_root) = storage_changes_root {
			let item = generic::DigestItem::ChangesTrieRoot(
				T::Hash::decode(&mut &storage_changes_root[..])
					.expect("Node is configured to use the same hash; qed")
			);
			digest.push(item);
		}

		// The following fields
		//
		// - <Events<T>>
		// - <EventCount<T>>
		// - <EventTopics<T>>
		//
		// stay to be inspected by the client and will be cleared by `Self::initialize`.

		<T::Header as traits::Header>::new(number, extrinsics_root, storage_root, parent_hash, digest)
	}

	/// Deposits a log and ensures it matches the block's log data.
	///
	/// # <weight>
	/// - `O(1)`
	/// - 1 storage write (codec `O(1)`)
	/// # </weight>
	pub fn deposit_log(item: DigestItemOf<T>) {
		<Digest<T>>::append(item);
	}

	/// Get the basic externalities for this module, useful for tests.
	#[cfg(any(feature = "std", test))]
	pub fn externalities() -> TestExternalities {
		TestExternalities::new(sp_core::storage::Storage {
			top: map![
				<BlockHash<T>>::hashed_key_for(T::BlockNumber::zero()) => [69u8; 32].encode(),
				<Number<T>>::hashed_key().to_vec() => T::BlockNumber::one().encode(),
				<ParentHash<T>>::hashed_key().to_vec() => [69u8; 32].encode()
			],
			children_default: map![],
		})
	}

	/// Set the block number to something in particular. Can be used as an alternative to
	/// `initialize` for tests that don't need to bother with the other environment entries.
	#[cfg(any(feature = "std", feature = "runtime-benchmarks", test))]
	pub fn set_block_number(n: T::BlockNumber) {
		<Number<T>>::put(n);
	}

	/// Sets the index of extrinsic that is currently executing.
	#[cfg(any(feature = "std", test))]
	pub fn set_extrinsic_index(extrinsic_index: u32) {
		storage::unhashed::put(well_known_keys::EXTRINSIC_INDEX, &extrinsic_index)
	}

	/// Set the parent hash number to something in particular. Can be used as an alternative to
	/// `initialize` for tests that don't need to bother with the other environment entries.
	#[cfg(any(feature = "std", test))]
	pub fn set_parent_hash(n: T::Hash) {
		<ParentHash<T>>::put(n);
	}

	/// Set the current block weight. This should only be used in some integration tests.
	#[cfg(any(feature = "std", test))]
	pub fn set_block_consumed_resources(weight: Weight, len: usize) {
		BlockWeight::mutate(|current_weight| {
			current_weight.set(weight, DispatchClass::Normal)
		});
		AllExtrinsicsLen::put(len as u32);
	}

	/// Reset events. Can be used as an alternative to
	/// `initialize` for tests that don't need to bother with the other environment entries.
	#[cfg(any(feature = "std", feature = "runtime-benchmarks", test))]
	pub fn reset_events() {
		<Events<T>>::kill();
		EventCount::kill();
		<EventTopics<T>>::remove_all();
	}

	/// Return the chain's current runtime version.
	pub fn runtime_version() -> RuntimeVersion { T::Version::get() }

	/// Retrieve the account transaction counter from storage.
	pub fn account_nonce(who: impl EncodeLike<T::AccountId>) -> T::Index {
		Account::<T>::get(who).nonce
	}

	/// Increment a particular account's nonce by 1.
	pub fn inc_account_nonce(who: impl EncodeLike<T::AccountId>) {
		Account::<T>::mutate(who, |a| a.nonce += T::Index::one());
	}

	/// Note what the extrinsic data of the current extrinsic index is. If this
	/// is called, then ensure `derive_extrinsics` is also called before
	/// block-building is completed.
	///
	/// NOTE: This function is called only when the block is being constructed locally.
	/// `execute_block` doesn't note any extrinsics.
	pub fn note_extrinsic(encoded_xt: Vec<u8>) {
		ExtrinsicData::insert(Self::extrinsic_index().unwrap_or_default(), encoded_xt);
	}

	/// To be called immediately after an extrinsic has been applied.
	pub fn note_applied_extrinsic(r: &DispatchResultWithPostInfo, mut info: DispatchInfo) {
		info.weight = extract_actual_weight(r, &info);
		Self::deposit_event(
			match r {
				Ok(_) => RawEvent::ExtrinsicSuccess(info),
				Err(err) => {
					sp_runtime::print(err);
					RawEvent::ExtrinsicFailed(err.error, info)
				},
			}
		);

		let next_extrinsic_index = Self::extrinsic_index().unwrap_or_default() + 1u32;

		storage::unhashed::put(well_known_keys::EXTRINSIC_INDEX, &next_extrinsic_index);
		ExecutionPhase::put(Phase::ApplyExtrinsic(next_extrinsic_index));
	}

	/// To be called immediately after `note_applied_extrinsic` of the last extrinsic of the block
	/// has been called.
	pub fn note_finished_extrinsics() {
		let extrinsic_index: u32 = storage::unhashed::take(well_known_keys::EXTRINSIC_INDEX)
			.unwrap_or_default();
		ExtrinsicCount::put(extrinsic_index);
		ExecutionPhase::put(Phase::Finalization);
	}

	/// To be called immediately after finishing the initialization of the block
	/// (e.g., called `on_initialize` for all modules).
	pub fn note_finished_initialize() {
		ExecutionPhase::put(Phase::ApplyExtrinsic(0))
	}

	/// Remove all extrinsic data and save the extrinsics trie root.
	pub fn derive_extrinsics() {
		let extrinsics = (0..ExtrinsicCount::get().unwrap_or_default())
			.map(ExtrinsicData::take).collect();
		let xts_root = extrinsics_data_root::<T::Hashing>(extrinsics);
		<ExtrinsicsRoot<T>>::put(xts_root);
	}

	/// An account is being created.
	pub fn on_created_account(who: T::AccountId) {
		T::OnNewAccount::on_new_account(&who);
		Self::deposit_event(RawEvent::NewAccount(who));
	}

	/// Do anything that needs to be done after an account has been killed.
	fn on_killed_account(who: T::AccountId) {
		T::OnKilledAccount::on_killed_account(&who);
		Self::deposit_event(RawEvent::KilledAccount(who));
	}

	/// Remove an account from storage. This should only be done when its refs are zero or you'll
	/// get storage leaks in other modules. Nonetheless we assume that the calling logic knows best.
	///
	/// This is a no-op if the account doesn't already exist. If it does then it will ensure
	/// cleanups (those in `on_killed_account`) take place.
	fn kill_account(who: &T::AccountId) {
		if Account::<T>::contains_key(who) {
			let account = Account::<T>::take(who);
			if account.refcount > 0 {
				debug::debug!(
					target: "system",
					"WARNING: Referenced account deleted. This is probably a bug."
				);
			}
		}
		Module::<T>::on_killed_account(who.clone());
	}

	/// Determine whether or not it is possible to update the code.
	///
	/// Checks the given code if it is a valid runtime wasm blob by instantianting
	/// it and extracting the runtime version of it. It checks that the runtime version
	/// of the old and new runtime has the same spec name and that the spec version is increasing.
	pub fn can_set_code(code: &[u8]) -> Result<(), sp_runtime::DispatchError> {
		let current_version = T::Version::get();
		let new_version = sp_io::misc::runtime_version(&code)
			.and_then(|v| RuntimeVersion::decode(&mut &v[..]).ok())
			.ok_or_else(|| Error::<T>::FailedToExtractRuntimeVersion)?;

		if new_version.spec_name != current_version.spec_name {
			Err(Error::<T>::InvalidSpecName)?
		}

		if new_version.spec_version <= current_version.spec_version {
			Err(Error::<T>::SpecVersionNeedsToIncrease)?
		}

		Ok(())
	}
}

/// Event handler which calls on_created_account when it happens.
pub struct CallOnCreatedAccount<T>(PhantomData<T>);
impl<T: Config> Happened<T::AccountId> for CallOnCreatedAccount<T> {
	fn happened(who: &T::AccountId) {
		Module::<T>::on_created_account(who.clone());
	}
}

/// Event handler which calls kill_account when it happens.
pub struct CallKillAccount<T>(PhantomData<T>);
impl<T: Config> Happened<T::AccountId> for CallKillAccount<T> {
	fn happened(who: &T::AccountId) {
		Module::<T>::kill_account(who)
	}
}

impl<T: Config> BlockNumberProvider for Module<T>
{
	type BlockNumber = <T as Config>::BlockNumber;

	fn current_block_number() -> Self::BlockNumber {
		Module::<T>::block_number()
	}
}

// Implement StoredMap for a simple single-item, kill-account-on-remove system. This works fine for
// storing a single item which is required to not be empty/default for the account to exist.
// Anything more complex will need more sophisticated logic.
impl<T: Config> StoredMap<T::AccountId, T::AccountData> for Module<T> {
	fn get(k: &T::AccountId) -> T::AccountData {
		Account::<T>::get(k).data
	}
	fn is_explicit(k: &T::AccountId) -> bool {
		Account::<T>::contains_key(k)
	}
	fn insert(k: &T::AccountId, data: T::AccountData) {
		let existed = Account::<T>::contains_key(k);
		Account::<T>::mutate(k, |a| a.data = data);
		if !existed {
			Self::on_created_account(k.clone());
		}
	}
	fn remove(k: &T::AccountId) {
		Self::kill_account(k)
	}
	fn mutate<R>(k: &T::AccountId, f: impl FnOnce(&mut T::AccountData) -> R) -> R {
		let existed = Account::<T>::contains_key(k);
		let r = Account::<T>::mutate(k, |a| f(&mut a.data));
		if !existed {
			Self::on_created_account(k.clone());
		}
		r
	}
	fn mutate_exists<R>(k: &T::AccountId, f: impl FnOnce(&mut Option<T::AccountData>) -> R) -> R {
		Self::try_mutate_exists(k, |x| -> Result<R, Infallible> { Ok(f(x)) }).expect("Infallible; qed")
	}
	fn try_mutate_exists<R, E>(k: &T::AccountId, f: impl FnOnce(&mut Option<T::AccountData>) -> Result<R, E>) -> Result<R, E> {
		Account::<T>::try_mutate_exists(k, |maybe_value| {
			let existed = maybe_value.is_some();
			let (maybe_prefix, mut maybe_data) = split_inner(
				maybe_value.take(),
				|account| ((account.nonce, account.refcount), account.data)
			);
			f(&mut maybe_data).map(|result| {
				*maybe_value = maybe_data.map(|data| {
					let (nonce, refcount) = maybe_prefix.unwrap_or_default();
					AccountInfo { nonce, refcount, data }
				});
				(existed, maybe_value.is_some(), result)
			})
		}).map(|(existed, exists, v)| {
			if !existed && exists {
				Self::on_created_account(k.clone());
			} else if existed && !exists {
				Self::on_killed_account(k.clone());
			}
			v
		})
	}
}

/// Split an `option` into two constituent options, as defined by a `splitter` function.
pub fn split_inner<T, R, S>(option: Option<T>, splitter: impl FnOnce(T) -> (R, S))
	-> (Option<R>, Option<S>)
{
	match option {
		Some(inner) => {
			let (r, s) = splitter(inner);
			(Some(r), Some(s))
		}
		None => (None, None),
	}
}

impl<T: Config> IsDeadAccount<T::AccountId> for Module<T> {
	fn is_dead_account(who: &T::AccountId) -> bool {
		!Account::<T>::contains_key(who)
	}
}

pub struct ChainContext<T>(sp_std::marker::PhantomData<T>);
impl<T> Default for ChainContext<T> {
	fn default() -> Self {
		ChainContext(sp_std::marker::PhantomData)
	}
}

impl<T: Config> Lookup for ChainContext<T> {
	type Source = <T::Lookup as StaticLookup>::Source;
	type Target = <T::Lookup as StaticLookup>::Target;

	fn lookup(&self, s: Self::Source) -> Result<Self::Target, LookupError> {
		<T::Lookup as StaticLookup>::lookup(s)
	}
}

pub mod pallet_prelude {
	pub use crate::ensure_signed;
	pub use crate::ensure_none;
	pub use crate::ensure_root;
	pub type OriginFor<T> = <T as crate::Config>::Origin;
	pub type BlockNumberFor<T> = <T as crate::Config>::BlockNumber;
}<|MERGE_RESOLUTION|>--- conflicted
+++ resolved
@@ -161,13 +161,10 @@
 	H::ordered_trie_root(xts)
 }
 
-<<<<<<< HEAD
-/// System configuration trait. Implemented by runtime.
-=======
 /// An object to track the currently used extrinsic weight in a block.
 pub type ConsumedWeight = PerDispatchClass<Weight>;
 
->>>>>>> 9599f39a
+/// System configuration trait. Implemented by runtime.
 pub trait Config: 'static + Eq + Clone {
 	/// The basic call filter to use in Origin. All origins are built with this filter as base,
 	/// except Root.
