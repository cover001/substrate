// Copyright 2019-2020 Parity Technologies (UK) Ltd.
// This file is part of Substrate.

// Substrate is free software: you can redistribute it and/or modify
// it under the terms of the GNU General Public License as published by
// the Free Software Foundation, either version 3 of the License, or
// (at your option) any later version.

// Substrate is distributed in the hope that it will be useful,
// but WITHOUT ANY WARRANTY; without even the implied warranty of
// MERCHANTABILITY or FITNESS FOR A PARTICULAR PURPOSE.  See the
// GNU General Public License for more details.

// You should have received a copy of the GNU General Public License
// along with Substrate.  If not, see <http://www.gnu.org/licenses/>.

//! # Transaction Payment Module
//!
//! This module provides the basic logic needed to pay the absolute minimum amount needed for a
//! transaction to be included. This includes:
//!   - _weight fee_: A fee proportional to amount of weight a transaction consumes.
//!   - _length fee_: A fee proportional to the encoded length of the transaction.
//!   - _tip_: An optional tip. Tip increases the priority of the transaction, giving it a higher
//!     chance to be included by the transaction queue.
//!
//! Additionally, this module allows one to configure:
//!   - The mapping between one unit of weight to one unit of fee via [`WeightToFee`].
//!   - A means of updating the fee for the next block, via defining a multiplier, based on the
//!     final state of the chain at the end of the previous block. This can be configured via
//!     [`FeeMultiplierUpdate`]

#![cfg_attr(not(feature = "std"), no_std)]

use sp_std::prelude::*;
use codec::{Encode, Decode};
use frame_support::{
	decl_storage, decl_module,
	traits::{Currency, Get, OnUnbalanced, ExistenceRequirement, WithdrawReason},
	weights::{Weight, DispatchInfo, GetDispatchInfo},
};
use sp_runtime::{
	Fixed64,
	transaction_validity::{
		TransactionPriority, ValidTransaction, InvalidTransaction, TransactionValidityError,
		TransactionValidity,
	},
	traits::{Zero, Saturating, SignedExtension, SaturatedConversion, Convert},
};
use pallet_transaction_payment_rpc_runtime_api::RuntimeDispatchInfo;

type Multiplier = Fixed64;
type BalanceOf<T> =
	<<T as Trait>::Currency as Currency<<T as frame_system::Trait>::AccountId>>::Balance;
type NegativeImbalanceOf<T> =
	<<T as Trait>::Currency as Currency<<T as frame_system::Trait>::AccountId>>::NegativeImbalance;

pub trait Trait: frame_system::Trait {
	/// The currency type in which fees will be paid.
	type Currency: Currency<Self::AccountId> + Send + Sync;

	/// Handler for the unbalanced reduction when taking transaction fees.
	type OnTransactionPayment: OnUnbalanced<NegativeImbalanceOf<Self>>;

	/// The fee to be paid for making a transaction; the base.
	type TransactionBaseFee: Get<BalanceOf<Self>>;

	/// The fee to be paid for making a transaction; the per-byte portion.
	type TransactionByteFee: Get<BalanceOf<Self>>;

	/// Convert a weight value into a deductible fee based on the currency type.
	type WeightToFee: Convert<Weight, BalanceOf<Self>>;

	/// Update the multiplier of the next block, based on the previous block's weight.
	type FeeMultiplierUpdate: Convert<Multiplier, Multiplier>;
}

decl_storage! {
	trait Store for Module<T: Trait> as Balances {
		pub NextFeeMultiplier get(fn next_fee_multiplier): Multiplier = Multiplier::from_parts(0);
	}
}

decl_module! {
	pub struct Module<T: Trait> for enum Call where origin: T::Origin {
		/// The fee to be paid for making a transaction; the base.
		const TransactionBaseFee: BalanceOf<T> = T::TransactionBaseFee::get();

		/// The fee to be paid for making a transaction; the per-byte portion.
		const TransactionByteFee: BalanceOf<T> = T::TransactionByteFee::get();

		fn on_finalize() {
			NextFeeMultiplier::mutate(|fm| {
				*fm = T::FeeMultiplierUpdate::convert(*fm)
			});
		}
	}
}

impl<T: Trait> Module<T> {
	/// Query the data that we know about the fee of a given `call`.
	///
	/// As this module is not and cannot be aware of the internals of a signed extension, it only
	/// interprets them as some encoded value and takes their length into account.
	///
	/// All dispatchables must be annotated with weight and will have some fee info. This function
	/// always returns.
	// NOTE: we can actually make it understand `ChargeTransactionPayment`, but would be some hassle
	// for sure. We have to make it aware of the index of `ChargeTransactionPayment` in `Extra`.
	// Alternatively, we could actually execute the tx's per-dispatch and record the balance of the
	// sender before and after the pipeline.. but this is way too much hassle for a very very little
	// potential gain in the future.
	pub fn query_info<Extrinsic: GetDispatchInfo>(
		unchecked_extrinsic: Extrinsic,
		len: u32,
	) -> RuntimeDispatchInfo<BalanceOf<T>>
	where
		T: Send + Sync,
		BalanceOf<T>: Send + Sync,
	{
		let dispatch_info = <Extrinsic as GetDispatchInfo>::get_dispatch_info(&unchecked_extrinsic);

		let partial_fee = <ChargeTransactionPayment<T>>::compute_fee(len, dispatch_info, 0u32.into());
		let DispatchInfo { weight, class, .. } = dispatch_info;

		RuntimeDispatchInfo { weight, class, partial_fee }
	}
}

/// Require the transactor pay for themselves and maybe include a tip to gain additional priority
/// in the queue.
#[derive(Encode, Decode, Clone, Eq, PartialEq)]
pub struct ChargeTransactionPayment<T: Trait + Send + Sync>(#[codec(compact)] BalanceOf<T>);

impl<T: Trait + Send + Sync> ChargeTransactionPayment<T> {
	/// utility constructor. Used only in client/factory code.
	pub fn from(fee: BalanceOf<T>) -> Self {
		Self(fee)
	}

	/// Compute the final fee value for a particular transaction.
	///
	/// The final fee is composed of:
	///   - _base_fee_: This is the minimum amount a user pays for a transaction.
	///   - _len_fee_: This is the amount paid merely to pay for size of the transaction.
	///   - _weight_fee_: This amount is computed based on the weight of the transaction. Unlike
	///      size-fee, this is not input dependent and reflects the _complexity_ of the execution
	///      and the time it consumes.
	///   - _targeted_fee_adjustment_: This is a multiplier that can tune the final fee based on
	///     the congestion of the network.
	///   - (optional) _tip_: if included in the transaction, it will be added on top. Only signed
	///      transactions can have a tip.
	///
	/// final_fee = base_fee + targeted_fee_adjustment(len_fee + weight_fee) + tip;
	pub fn compute_fee(
		len: u32,
		info: <Self as SignedExtension>::DispatchInfo,
		tip: BalanceOf<T>,
	) -> BalanceOf<T>
	where
		BalanceOf<T>: Sync + Send,
	{
		if info.pays_fee {
			let len = <BalanceOf<T>>::from(len);
			let per_byte = T::TransactionByteFee::get();
			let len_fee = per_byte.saturating_mul(len);

			let weight_fee = {
				// cap the weight to the maximum defined in runtime, otherwise it will be the `Bounded`
				// maximum of its data type, which is not desired.
				let capped_weight = info.weight.min(<T as frame_system::Trait>::MaximumBlockWeight::get());
				T::WeightToFee::convert(capped_weight)
			};

			// the adjustable part of the fee
			let adjustable_fee = len_fee.saturating_add(weight_fee);
			let targeted_fee_adjustment = NextFeeMultiplier::get();
			// adjusted_fee = adjustable_fee + (adjustable_fee * targeted_fee_adjustment)
			let adjusted_fee = targeted_fee_adjustment.saturated_multiply_accumulate(adjustable_fee);

			let base_fee = T::TransactionBaseFee::get();
			base_fee.saturating_add(adjusted_fee).saturating_add(tip)
		} else {
			tip
		}
	}
}

impl<T: Trait + Send + Sync> sp_std::fmt::Debug for ChargeTransactionPayment<T> {
	#[cfg(feature = "std")]
	fn fmt(&self, f: &mut sp_std::fmt::Formatter) -> sp_std::fmt::Result {
		write!(f, "ChargeTransactionPayment<{:?}>", self.0)
	}
	#[cfg(not(feature = "std"))]
	fn fmt(&self, _: &mut sp_std::fmt::Formatter) -> sp_std::fmt::Result {
		Ok(())
	}
}

impl<T: Trait + Send + Sync> SignedExtension for ChargeTransactionPayment<T>
	where BalanceOf<T>: Send + Sync
{
	const IDENTIFIER: &'static str = "ChargeTransactionPayment";
	type AccountId = T::AccountId;
	type Call = T::Call;
	type AdditionalSigned = ();
	type DispatchInfo = DispatchInfo;
	type Pre = ();
	fn additional_signed(&self) -> sp_std::result::Result<(), TransactionValidityError> { Ok(()) }

	fn validate(
		&self,
		who: &Self::AccountId,
		_call: &Self::Call,
		info: Self::DispatchInfo,
		len: usize,
	) -> TransactionValidity {
		// pay any fees.
		let tip = self.0;
		let fee = Self::compute_fee(len as u32, info, tip);
		// Only mess with balances if fee is not zero.
		if !fee.is_zero() {
			let imbalance = match T::Currency::withdraw(
				who,
				fee,
				if tip.is_zero() {
					WithdrawReason::TransactionPayment.into()
				} else {
					WithdrawReason::TransactionPayment | WithdrawReason::Tip
				},
				ExistenceRequirement::KeepAlive,
			) {
				Ok(imbalance) => imbalance,
				Err(_) => return InvalidTransaction::Payment.into(),
			};
			T::OnTransactionPayment::on_unbalanced(imbalance);
		}

		let mut r = ValidTransaction::default();
		// NOTE: we probably want to maximize the _fee (of any type) per weight unit_ here, which
		// will be a bit more than setting the priority to tip. For now, this is enough.
		r.priority = fee.saturated_into::<TransactionPriority>();
		Ok(r)
	}
}

#[cfg(test)]
mod tests {
	use super::*;
	use codec::Encode;
	use frame_support::{
		parameter_types, impl_outer_origin, impl_outer_dispatch,
		weights::{DispatchClass, DispatchInfo, GetDispatchInfo, Weight},
	};
	use sp_core::H256;
	use sp_runtime::{
		Perbill,
		testing::{Header, TestXt},
		traits::{BlakeTwo256, IdentityLookup, Extrinsic},
	};
	use pallet_balances::Call as BalancesCall;
	use sp_std::cell::RefCell;
	use pallet_transaction_payment_rpc_runtime_api::RuntimeDispatchInfo;

	const CALL: &<Runtime as frame_system::Trait>::Call = &Call::Balances(BalancesCall::transfer(2, 69));

	impl_outer_dispatch! {
		pub enum Call for Runtime where origin: Origin {
			pallet_balances::Balances,
			frame_system::System,
		}
	}

	#[derive(Clone, PartialEq, Eq, Debug)]
	pub struct Runtime;

	use frame_system as system;
	impl_outer_origin!{
		pub enum Origin for Runtime {}
	}

	parameter_types! {
		pub const BlockHashCount: u64 = 250;
		pub const MaximumBlockWeight: Weight = 1024;
		pub const MaximumBlockLength: u32 = 2 * 1024;
		pub const AvailableBlockRatio: Perbill = Perbill::one();
	}

	impl frame_system::Trait for Runtime {
		type Origin = Origin;
		type Index = u64;
		type BlockNumber = u64;
		type Call = Call;
		type Hash = H256;
		type Hashing = BlakeTwo256;
		type AccountId = u64;
		type Lookup = IdentityLookup<Self::AccountId>;
		type Header = Header;
		type Event = ();
		type BlockHashCount = BlockHashCount;
		type MaximumBlockWeight = MaximumBlockWeight;
		type MaximumBlockLength = MaximumBlockLength;
		type AvailableBlockRatio = AvailableBlockRatio;
		type Version = ();
		type ModuleToIndex = ();
		type AccountData = pallet_balances::AccountData<u64>;
		type OnNewAccount = ();
		type OnReapAccount = Balances;
	}

	parameter_types! {
<<<<<<< HEAD
pub const ExistentialDeposit: u64 = 0;
=======
		pub const CreationFee: u64 = 0;
		pub const ExistentialDeposit: u64 = 1;
>>>>>>> 2723b9cc
	}

	impl pallet_balances::Trait for Runtime {
		type Balance = u64;
		type Event = ();
		type DustRemoval = ();
		type ExistentialDeposit = ExistentialDeposit;
		type AccountStore = System;
	}
thread_local! {
		static TRANSACTION_BASE_FEE: RefCell<u64> = RefCell::new(0);
		static TRANSACTION_BYTE_FEE: RefCell<u64> = RefCell::new(1);
		static WEIGHT_TO_FEE: RefCell<u64> = RefCell::new(1);
	}

	pub struct TransactionBaseFee;
	impl Get<u64> for TransactionBaseFee {
		fn get() -> u64 { TRANSACTION_BASE_FEE.with(|v| *v.borrow()) }
	}

	pub struct TransactionByteFee;
	impl Get<u64> for TransactionByteFee {
		fn get() -> u64 { TRANSACTION_BYTE_FEE.with(|v| *v.borrow()) }
	}

	pub struct WeightToFee(u64);
	impl Convert<Weight, u64> for WeightToFee {
		fn convert(t: Weight) -> u64 {
			WEIGHT_TO_FEE.with(|v| *v.borrow() * (t as u64))
		}
	}

	impl Trait for Runtime {
		type Currency = pallet_balances::Module<Runtime>;
		type OnTransactionPayment = ();
		type TransactionBaseFee = TransactionBaseFee;
		type TransactionByteFee = TransactionByteFee;
		type WeightToFee = WeightToFee;
		type FeeMultiplierUpdate = ();
	}

	type Balances = pallet_balances::Module<Runtime>;
	type System = frame_system::Module<Runtime>;
	type TransactionPayment = Module<Runtime>;

	pub struct ExtBuilder {
		balance_factor: u64,
		base_fee: u64,
		byte_fee: u64,
		weight_to_fee: u64
	}

	impl Default for ExtBuilder {
		fn default() -> Self {
			Self {
				balance_factor: 1,
				base_fee: 0,
				byte_fee: 1,
				weight_to_fee: 1,
			}
		}
	}

	impl ExtBuilder {
		pub fn fees(mut self, base: u64, byte: u64, weight: u64) -> Self {
			self.base_fee = base;
			self.byte_fee = byte;
			self.weight_to_fee = weight;
			self
		}
		pub fn balance_factor(mut self, factor: u64) -> Self {
			self.balance_factor = factor;
			self
		}
		fn set_constants(&self) {
			TRANSACTION_BASE_FEE.with(|v| *v.borrow_mut() = self.base_fee);
			TRANSACTION_BYTE_FEE.with(|v| *v.borrow_mut() = self.byte_fee);
			WEIGHT_TO_FEE.with(|v| *v.borrow_mut() = self.weight_to_fee);
		}
		pub fn build(self) -> sp_io::TestExternalities {
			self.set_constants();
			let mut t = frame_system::GenesisConfig::default().build_storage::<Runtime>().unwrap();
			pallet_balances::GenesisConfig::<Runtime> {
				balances: if self.balance_factor > 0 {
					vec![
						(1, 10 * self.balance_factor),
						(2, 20 * self.balance_factor),
						(3, 30 * self.balance_factor),
						(4, 40 * self.balance_factor),
						(5, 50 * self.balance_factor),
						(6, 60 * self.balance_factor)
					]
				} else {
					vec![]
				},
			}.assimilate_storage(&mut t).unwrap();
			t.into()
		}
	}

	/// create a transaction info struct from weight. Handy to avoid building the whole struct.
	pub fn info_from_weight(w: Weight) -> DispatchInfo {
		DispatchInfo { weight: w, pays_fee: true, ..Default::default() }
	}

	#[test]
	fn signed_extension_transaction_payment_work() {
			ExtBuilder::default()
			.balance_factor(10) // 100
			.fees(5, 1, 1) // 5 fixed, 1 per byte, 1 per weight
			.build()
			.execute_with(||
		{
			let len = 10;
			assert!(
				ChargeTransactionPayment::<Runtime>::from(0)
					.pre_dispatch(&1, CALL, info_from_weight(5), len)
					.is_ok()
			);
			assert_eq!(Balances::free_balance(1), 100 - 5 - 5 - 10);

			assert!(
				ChargeTransactionPayment::<Runtime>::from(5 /* tipped */)
					.pre_dispatch(&2, CALL, info_from_weight(3), len)
					.is_ok()
			);
			assert_eq!(Balances::free_balance(2), 200 - 5 - 10 - 3 - 5);
		});
	}

	#[test]
	fn signed_extension_transaction_payment_is_bounded() {
			ExtBuilder::default()
			.balance_factor(1000)
			.fees(0, 0, 1)
			.build()
			.execute_with(||
		{
			// maximum weight possible
			assert!(
				ChargeTransactionPayment::<Runtime>::from(0)
					.pre_dispatch(&1, CALL, info_from_weight(Weight::max_value()), 10)
					.is_ok()
			);
			// fee will be proportional to what is the actual maximum weight in the runtime.
			assert_eq!(
				Balances::free_balance(&1),
				(10000 - <Runtime as frame_system::Trait>::MaximumBlockWeight::get()) as u64
			);
		});
	}

	#[test]
	fn signed_extension_allows_free_transactions() {
		ExtBuilder::default()
			.fees(100, 1, 1)
			.balance_factor(0)
			.build()
			.execute_with(||
		{
			// 1 ain't have a penny.
			assert_eq!(Balances::free_balance(1), 0);

			let len = 100;

			// This is a completely free (and thus wholly insecure/DoS-ridden) transaction.
			let operational_transaction = DispatchInfo {
				weight: 0,
				class: DispatchClass::Operational,
				pays_fee: false,
			};
			assert!(
				ChargeTransactionPayment::<Runtime>::from(0)
					.validate(&1, CALL, operational_transaction , len)
					.is_ok()
			);

			// like a InsecureFreeNormal
			let free_transaction = DispatchInfo {
				weight: 0,
				class: DispatchClass::Normal,
				pays_fee: true,
			};
			assert!(
				ChargeTransactionPayment::<Runtime>::from(0)
					.validate(&1, CALL, free_transaction , len)
					.is_err()
			);
		});
	}

	#[test]
	fn signed_ext_length_fee_is_also_updated_per_congestion() {
		ExtBuilder::default()
			.fees(5, 1, 1)
			.balance_factor(10)
			.build()
			.execute_with(||
		{
			// all fees should be x1.5
			NextFeeMultiplier::put(Fixed64::from_rational(1, 2));
			let len = 10;

			assert!(
				ChargeTransactionPayment::<Runtime>::from(10) // tipped
					.pre_dispatch(&1, CALL, info_from_weight(3), len)
					.is_ok()
			);
			assert_eq!(Balances::free_balance(1), 100 - 10 - 5 - (10 + 3) * 3 / 2);
		})
	}

	#[test]
	fn query_info_works() {
		let call = Call::Balances(BalancesCall::transfer(2, 69));
		let origin = 111111;
		let extra = ();
		let xt = TestXt::new(call, Some((origin, extra))).unwrap();
		let info  = xt.get_dispatch_info();
		let ext = xt.encode();
		let len = ext.len() as u32;
		ExtBuilder::default()
			.fees(5, 1, 2)
			.build()
			.execute_with(||
		{
			// all fees should be x1.5
			NextFeeMultiplier::put(Fixed64::from_rational(1, 2));

			assert_eq!(
				TransactionPayment::query_info(xt, len),
				RuntimeDispatchInfo {
					weight: info.weight,
					class: info.class,
					partial_fee:
						5 /* base */
						+ (
							len as u64 /* len * 1 */
							+ info.weight.min(MaximumBlockWeight::get()) as u64 * 2 /* weight * weight_to_fee */
						) * 3 / 2
				},
			);

		});
	}

	#[test]
	fn compute_fee_works_without_multiplier() {
		ExtBuilder::default()
		.fees(100, 10, 1)
		.balance_factor(0)
		.build()
		.execute_with(||
		{
			// Next fee multiplier is zero
			assert_eq!(NextFeeMultiplier::get(), Fixed64::from_natural(0));

			// Tip only, no fees works
			let dispatch_info = DispatchInfo {
				weight: 0,
				class: DispatchClass::Operational,
				pays_fee: false,
			};
			assert_eq!(ChargeTransactionPayment::<Runtime>::compute_fee(0, dispatch_info, 10), 10);
			// No tip, only base fee works
			let dispatch_info = DispatchInfo {
				weight: 0,
				class: DispatchClass::Operational,
				pays_fee: true,
			};
			assert_eq!(ChargeTransactionPayment::<Runtime>::compute_fee(0, dispatch_info, 0), 100);
			// Tip + base fee works
			assert_eq!(ChargeTransactionPayment::<Runtime>::compute_fee(0, dispatch_info, 69), 169);
			// Len (byte fee) + base fee works
			assert_eq!(ChargeTransactionPayment::<Runtime>::compute_fee(42, dispatch_info, 0), 520);
			// Weight fee + base fee works
			let dispatch_info = DispatchInfo {
				weight: 1000,
				class: DispatchClass::Operational,
				pays_fee: true,
			};
			assert_eq!(ChargeTransactionPayment::<Runtime>::compute_fee(0, dispatch_info, 0), 1100);
		});
	}

	#[test]
	fn compute_fee_works_with_multiplier() {
		ExtBuilder::default()
		.fees(100, 10, 1)
		.balance_factor(0)
		.build()
		.execute_with(||
		{
			// Add a next fee multiplier
			NextFeeMultiplier::put(Fixed64::from_rational(1, 2)); // = 1/2 = .5
			// Base fee is unaffected by multiplier
			let dispatch_info = DispatchInfo {
				weight: 0,
				class: DispatchClass::Operational,
				pays_fee: true,
			};
			assert_eq!(ChargeTransactionPayment::<Runtime>::compute_fee(0, dispatch_info, 0), 100);

			// Everything works together :)
			let dispatch_info = DispatchInfo {
				weight: 123,
				class: DispatchClass::Operational,
				pays_fee: true,
			};
			// 123 weight, 456 length, 100 base
			// adjustable fee = (123 * 1) + (456 * 10) = 4683
			// adjusted fee = (4683 * .5) + 4683 = 7024.5 -> 7024
			// final fee = 100 + 7024 + 789 tip = 7913
			assert_eq!(ChargeTransactionPayment::<Runtime>::compute_fee(456, dispatch_info, 789), 7913);
		});
	}

	#[test]
	fn compute_fee_does_not_overflow() {
		ExtBuilder::default()
		.fees(100, 10, 1)
		.balance_factor(0)
		.build()
		.execute_with(||
		{
			// Overflow is handled
			let dispatch_info = DispatchInfo {
				weight: <u32>::max_value(),
				class: DispatchClass::Operational,
				pays_fee: true,
			};
			assert_eq!(
				ChargeTransactionPayment::<Runtime>::compute_fee(
					<u32>::max_value(),
					dispatch_info,
					<u64>::max_value()
				),
				<u64>::max_value()
			);
		});
	}
}<|MERGE_RESOLUTION|>--- conflicted
+++ resolved
@@ -308,12 +308,7 @@
 	}
 
 	parameter_types! {
-<<<<<<< HEAD
-pub const ExistentialDeposit: u64 = 0;
-=======
-		pub const CreationFee: u64 = 0;
 		pub const ExistentialDeposit: u64 = 1;
->>>>>>> 2723b9cc
 	}
 
 	impl pallet_balances::Trait for Runtime {
